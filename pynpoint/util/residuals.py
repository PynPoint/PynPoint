"""
Functions for combining the residuals of the PSF subtraction.
"""

import numpy as np

from typeguard import typechecked
from scipy.ndimage import rotate

from pynpoint.util.ifs import i_want_to_seperate_wavelengths


@typechecked
def combine_residuals(method: str,
                      res_rot: np.ndarray,
                      residuals: np.ndarray = None,
                      angles: np.ndarray = None,
                      processing_type: str = 'Tnan'):
    """
    Wavelength wraper for the combine_residual function. Produces an arraay with either 1
    or number of wavelneghts sized array.

    Parameters
    ----------
    method : str
        Method used for combining the residuals ('mean', 'median', 'weighted', or 'clipped').
    res_rot : numpy.ndarray
        Derotated residuals of the PSF subtraction (3D).
    residuals : numpy.ndarray, None
        Non-derotated residuals of the PSF subtraction (3D). Only required for the noise-weighted
        residuals and stim.
    angles : numpy.ndarray, None
        Derotation angles (deg). Only required for the noise-weighted residuals and stim.
    processing_type : str
        type of processing, if 'W...' an image per wavelength is produced, if 'C...' one avareged
        image is created

    Returns
    -------
    numpy.ndarray
        Combined residuals (3D). Either an image per wavelength or one averaged image.

    """
    if res_rot.ndim == 3:
        output = _residuals(method=method,
                            res_rot=np.asarray(res_rot),
                            residuals=residuals,
                            angles=angles)

    if res_rot.ndim == 4:
        wave_res = []
        for k, _ in enumerate(res_rot):
            # residuals handling
            if residuals is not None:
                resi = residuals[k]
            else:
                resi = residuals
                
            wave_res.append(_residuals(method=method,
                                       res_rot=res_rot[k],
                                       residuals=resi,
                                       angles=angles)[0])

        # if desiered create one final image
        if not i_want_to_seperate_wavelengths(processing_type):
            output = _residuals(method='median',
                                res_rot=np.asarray(wave_res))
        else:
            output = np.asarray(wave_res)

    return output


@typechecked
def _residuals(method: str,
               res_rot: np.ndarray,
               residuals: np.ndarray = None,
               angles: np.ndarray = None) -> np.ndarray:
    """
    Function for combining the derotated residuals of the PSF subtraction.

    Parameters
    ----------
    method : str
        Method used for combining the residuals ('mean', 'median', 'weighted', or 'clipped').
    res_rot : np.ndarray
        Derotated residuals of the PSF subtraction (3D).
    residuals : np.ndarray, None
        Non-derotated residuals of the PSF subtraction (3D). Only required for the noise-weighted
<<<<<<< HEAD
        residuals and stim.
    angles : numpy.ndarray, None
        Derotation angles (deg). Only required for the noise-weighted residuals and stim.
=======
        residuals.
    angles : np.ndarray, None
        Derotation angles (deg). Only required for the noise-weighted residuals.
>>>>>>> 3bdc29a0

    Returns
    -------
    np.ndarray
        Combined residuals (3D).
    """

    if method == 'mean':
        stack = np.mean(res_rot, axis=0)

    elif method == 'median':
        stack = np.median(res_rot, axis=0)

    elif method == 'weighted':
        tmp_res_var = np.var(residuals, axis=0)

        res_repeat = np.repeat(tmp_res_var[np.newaxis, :, :],
                               repeats=residuals.shape[0],
                               axis=0)

        res_var = np.zeros(res_repeat.shape)
        for j, angle in enumerate(angles):
            # scipy.ndimage.rotate rotates in clockwise direction for positive angles
            res_var[j, ] = rotate(input=res_repeat[j, ],
                                  angle=angle,
                                  reshape=False)

        weight1 = np.divide(res_rot,
                            res_var,
                            out=np.zeros_like(res_var),
                            where=(np.abs(res_var) > 1e-100) & (res_var != np.nan))

        weight2 = np.divide(1.,
                            res_var,
                            out=np.zeros_like(res_var),
                            where=(np.abs(res_var) > 1e-100) & (res_var != np.nan))

        sum1 = np.sum(weight1, axis=0)
        sum2 = np.sum(weight2, axis=0)

        stack = np.divide(sum1,
                          sum2,
                          out=np.zeros_like(sum2),
                          where=(np.abs(sum2) > 1e-100) & (sum2 != np.nan))

    elif method == 'clipped':
        stack = np.zeros(res_rot.shape[-2:])

        for i in range(stack.shape[0]):
            for j in range(stack.shape[1]):
                pix_line = res_rot[:, i, j]

                if np.var(pix_line) > 0.:
                    no_mean = pix_line - np.mean(pix_line)

                    part1 = no_mean.compress((no_mean < 3.*np.sqrt(np.var(no_mean))).flat)
                    part2 = part1.compress((part1 > -3.*np.sqrt(np.var(no_mean))).flat)

                    stack[i, j] = np.mean(pix_line) + np.mean(part2)

    return stack[np.newaxis, ...]<|MERGE_RESOLUTION|>--- conflicted
+++ resolved
@@ -87,15 +87,9 @@
         Derotated residuals of the PSF subtraction (3D).
     residuals : np.ndarray, None
         Non-derotated residuals of the PSF subtraction (3D). Only required for the noise-weighted
-<<<<<<< HEAD
-        residuals and stim.
-    angles : numpy.ndarray, None
-        Derotation angles (deg). Only required for the noise-weighted residuals and stim.
-=======
         residuals.
     angles : np.ndarray, None
         Derotation angles (deg). Only required for the noise-weighted residuals.
->>>>>>> 3bdc29a0
 
     Returns
     -------
