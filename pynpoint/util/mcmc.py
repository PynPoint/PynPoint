--- conflicted
+++ resolved
@@ -30,11 +30,7 @@
            indices: np.ndarray,
            merit: str,
            residuals: str,
-<<<<<<< HEAD
-           noise: Optional[float]) -> float:
-=======
            var_noise: Optional[float]) -> float:
->>>>>>> 270e8e85
     """
     Function for the log posterior function. Should be placed at the highest level of the
     Python module to be pickable for the multiprocessing.
@@ -79,13 +75,8 @@
         Poisson distribution is assumed for the variance of each pixel value.
     residuals : str
         Method used for combining the residuals ('mean', 'median', 'weighted', or 'clipped').
-<<<<<<< HEAD
-    noise : float, None
-        Variance of the noise which is required when `merit` is set to 'gaussian'.
-=======
     var_noise : float, None
         Variance of the noise which is required when `merit` is set to 'gaussian' or 'hessian'.
->>>>>>> 270e8e85
 
     Returns
     -------
@@ -150,11 +141,7 @@
                                     merit=merit,
                                     aperture=aperture,
                                     sigma=0.,
-<<<<<<< HEAD
-                                    noise=noise)
-=======
                                     var_noise=var_noise)
->>>>>>> 270e8e85
 
         return -0.5*chi_square
 
