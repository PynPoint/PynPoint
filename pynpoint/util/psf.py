"""
Functions for PSF subtraction.
"""

from typing import Optional, Union, Tuple

import numpy as np

from scipy.ndimage import rotate
from sklearn.decomposition import PCA
from typeguard import typechecked

from pynpoint.util.image import scale_image, shift_image


@typechecked
def pca_psf_subtraction(images: np.ndarray,
                        angles: Optional[np.ndarray],
                        pca_number: Union[int, np.int64],
                        scales: Optional[np.ndarray] = None,
                        pca_sklearn: Optional[PCA] = None,
                        im_shape: Optional[tuple] = None,
                        indices: Optional[np.ndarray] = None) -> Tuple[np.ndarray, np.ndarray]:
    """
    Function for PSF subtraction with PCA.

    Parameters
    ----------
    images : np.ndarray
<<<<<<< HEAD
        Stack of images. Also used as reference images if ```pca_sklearn``` is set to None. The
        data should have the original 3D shape if ``pca_sklearn`` is set to None or it should be
        in a 2D reshaped format if ``pca_sklearn`` is not set to None.
    angles : np.ndarray
        Parallactic angles (deg).
    pca_number : int
        Number of principal components.
=======
        Stack of images. Also used as reference images if `pca_sklearn` is set to None. Should be
        in the original 3D shape if `pca_sklearn` is set to None or in the 2D reshaped format if
        `pca_sklearn` is not set to None.
    angles : np.ndarray, None
        Derotation angles (deg). The images are not derotated (e.g. for SDI) if set to None.
    pca_number : int
        Number of principal components used for the PSF model.
    scales : np.ndarray, None
        Scaling factors for SDI. Not used if set to None.
>>>>>>> 4bad7203
    pca_sklearn : sklearn.decomposition.pca.PCA, None
        PCA object with the principal components.
    im_shape : tuple(int, int, int), None
<<<<<<< HEAD
        The original 3D shape of the stack with images. Only required if ``pca_sklearn`` is not set
        to None.
    indices : np.ndarray, None
        Array with the indices of the pixels that are used for the PSF subtraction. All pixels are
        used if set to None.
=======
        Original shape of the stack with images. Required if `pca_sklearn` is not set to None.
    indices : np.ndarray, None
        Non-masked image indices. All pixels are used if set to None.
>>>>>>> 4bad7203

    Returns
    -------
    np.ndarray
        Residuals of the PSF subtraction.
    np.ndarray
        Derotated residuals of the PSF subtraction.
    """

    if pca_sklearn is None:
        # Create a PCA object if not provided as argument
        pca_sklearn = PCA(n_components=pca_number, svd_solver='arpack')

        # The 3D shape of the array with images
        im_shape = images.shape

        if indices is None:
            # Select the first image and get the unmasked image indices
            im_star = images[0, ].reshape(-1)
            indices = np.where(im_star != 0.)[0]

        # Reshape the images and select the unmasked pixels
        im_reshape = images.reshape(im_shape[0], im_shape[1]*im_shape[2])
        im_reshape = im_reshape[:, indices]

        # Subtract the mean image
        # This is also done by sklearn.decomposition.PCA.fit()
        im_reshape -= np.mean(im_reshape, axis=0)

        # Fit the principal components
        pca_sklearn.fit(im_reshape)

    else:
        # If the PCA object is already there then so are the reshaped data
        im_reshape = np.copy(images)

    # Project the data on the principal components
    # Note that this is the same as sklearn.decomposition.PCA.transform()
    # It is harcoded because the number of components has been adjusted
    pca_rep = np.matmul(pca_sklearn.components_[:pca_number], im_reshape.T)

    # The zeros are added with vstack to account for the components that have not been used for the
    # transformation to the lower-dimensional space, while they were initiated with the PCA object.
    # Since inverse_transform uses the number of initial components, the zeros are added for
    # components > pca_number. These components do not impact the inverse transformation.
    zeros = np.zeros((pca_sklearn.n_components - pca_number, im_reshape.shape[0]))
    pca_rep = np.vstack((pca_rep, zeros)).T

    # Transform the data back to the original space
    psf_model = pca_sklearn.inverse_transform(pca_rep)

    # Create an array with the original shape
    residuals = np.zeros((im_shape[0], im_shape[1]*im_shape[2]))

    # Select all pixel indices if set to None
    if indices is None:
        indices = np.arange(0, im_reshape.shape[1], 1)

    # Subtract the PSF model
    residuals[:, indices] = im_reshape - psf_model

    # Reshape the residuals to the original shape
    residuals = residuals.reshape(im_shape)

<<<<<<< HEAD
    # Check if the number of PARANG is equal to the number of images
    if residuals.shape[0] != angles.shape[0]:
        raise ValueError(f'The number of images ({residuals.shape[0]}) is not equal to the '
                         f'number of parallactic angles ({angles.shape[0]}).')

    # Derotate the images
    res_derot = np.zeros(residuals.shape)
    for j, item in enumerate(angles):
        res_derot[j, ] = rotate(residuals[j, ], item, reshape=False)

    return residuals, res_derot
=======
    # ----------- back scale images
    scal_cor = np.zeros(residuals.shape)

    if scales is not None:

        # check if the number of parang is equal to the number of images
        if residuals.shape[0] != scales.shape[0]:
            raise ValueError(f'The number of images ({residuals.shape[0]}) is not equal to the '
                             f'number of wavelengths ({scales.shape[0]}).')

        for i, _ in enumerate(scales):
            # rescaling the images
            swaps = scale_image(residuals[i, ], 1/scales[i], 1/scales[i])

            npix_del = scal_cor.shape[-1] - swaps.shape[-1]

            if npix_del == 0:
                scal_cor[i, ] = swaps

            else:
                if npix_del % 2 == 0:
                    npix_del_a = int(npix_del/2)
                    npix_del_b = int(npix_del/2)

                else:
                    npix_del_a = int((npix_del-1)/2)
                    npix_del_b = int((npix_del+1)/2)

                scal_cor[i, npix_del_a:-npix_del_b, npix_del_a:-npix_del_b] = swaps

                if npix_del % 2 == 1:
                    scal_cor[i, ] = shift_image(scal_cor[i, ], (0.5, 0.5), interpolation='spline')

    else:
        scal_cor = residuals

    res_rot = np.zeros(residuals.shape)

    if angles is not None:

        # Check if the number of parang is equal to the number of images
        if residuals.shape[0] != angles.shape[0]:
            raise ValueError(f'The number of images ({residuals.shape[0]}) is not equal to the '
                             f'number of parallactic angles ({angles.shape[0]}).')

        for j, item in enumerate(angles):
            res_rot[j, ] = rotate(scal_cor[j, ], item, reshape=False)

    else:
        res_rot = scal_cor

    return scal_cor, res_rot
>>>>>>> 4bad7203
<|MERGE_RESOLUTION|>--- conflicted
+++ resolved
@@ -27,7 +27,6 @@
     Parameters
     ----------
     images : np.ndarray
-<<<<<<< HEAD
         Stack of images. Also used as reference images if ```pca_sklearn``` is set to None. The
         data should have the original 3D shape if ``pca_sklearn`` is set to None or it should be
         in a 2D reshaped format if ``pca_sklearn`` is not set to None.
@@ -35,31 +34,16 @@
         Parallactic angles (deg).
     pca_number : int
         Number of principal components.
-=======
-        Stack of images. Also used as reference images if `pca_sklearn` is set to None. Should be
-        in the original 3D shape if `pca_sklearn` is set to None or in the 2D reshaped format if
-        `pca_sklearn` is not set to None.
-    angles : np.ndarray, None
-        Derotation angles (deg). The images are not derotated (e.g. for SDI) if set to None.
-    pca_number : int
-        Number of principal components used for the PSF model.
     scales : np.ndarray, None
         Scaling factors for SDI. Not used if set to None.
->>>>>>> 4bad7203
     pca_sklearn : sklearn.decomposition.pca.PCA, None
         PCA object with the principal components.
     im_shape : tuple(int, int, int), None
-<<<<<<< HEAD
         The original 3D shape of the stack with images. Only required if ``pca_sklearn`` is not set
         to None.
     indices : np.ndarray, None
         Array with the indices of the pixels that are used for the PSF subtraction. All pixels are
         used if set to None.
-=======
-        Original shape of the stack with images. Required if `pca_sklearn` is not set to None.
-    indices : np.ndarray, None
-        Non-masked image indices. All pixels are used if set to None.
->>>>>>> 4bad7203
 
     Returns
     -------
@@ -124,19 +108,6 @@
     # Reshape the residuals to the original shape
     residuals = residuals.reshape(im_shape)
 
-<<<<<<< HEAD
-    # Check if the number of PARANG is equal to the number of images
-    if residuals.shape[0] != angles.shape[0]:
-        raise ValueError(f'The number of images ({residuals.shape[0]}) is not equal to the '
-                         f'number of parallactic angles ({angles.shape[0]}).')
-
-    # Derotate the images
-    res_derot = np.zeros(residuals.shape)
-    for j, item in enumerate(angles):
-        res_derot[j, ] = rotate(residuals[j, ], item, reshape=False)
-
-    return residuals, res_derot
-=======
     # ----------- back scale images
     scal_cor = np.zeros(residuals.shape)
 
@@ -188,5 +159,4 @@
     else:
         res_rot = scal_cor
 
-    return scal_cor, res_rot
->>>>>>> 4bad7203
+    return scal_cor, res_rot