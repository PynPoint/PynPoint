"""
Functions for PSF subtraction.
"""

from typing import Tuple, Union

import numpy as np

from scipy.ndimage import rotate
from sklearn.decomposition import PCA


def pca_psf_subtraction(images: np.ndarray,
                        angles: np.ndarray,
                        pca_number: int,
                        pca_sklearn: PCA = None,
                        im_shape: Tuple[int, int, int] = None,
                        indices: Union[np.ndarray, None] = None) -> np.ndarray:
    """
    Function for PSF subtraction with PCA.

    Parameters
    ----------
    images : numpy.ndarray
        Stack of images. Also used as reference images if `pca_sklearn` is set to None. Should be
        in the original 3D shape if `pca_sklearn` is set to None or in the 2D reshaped format if
        `pca_sklearn` is not set to None.
    parang : numpy.ndarray
        Derotation angles (deg).
    pca_number : int
        Number of principal components used for the PSF model.
    pca_sklearn : sklearn.decomposition.pca.PCA, None
        PCA object with the basis if not set to None.
    im_shape : tuple(int, int, int), None
        Original shape of the stack with images. Required if `pca_sklearn` is not set to None.
    indices : numpy.ndarray, None
        Non-masked image indices. All pixels are used if set to None.

    Returns
    -------
    numpy.ndarray
        Derotated residuals of the PSF subtraction.
    numpy.ndarray
        Variance of the residuals before derotation for use in weighted combination.
    """

    if pca_sklearn is None:
        pca_sklearn = PCA(n_components=pca_number, svd_solver='arpack')

        im_shape = images.shape

        # get first image and reshape to check for masked pixels
        im_star = images[0, ].reshape(-1)

        if indices is None:
            # get the unmasked image indices
            indices = np.where(im_star != 0.)[0]

        # reshape the images and select the unmasked pixels
        im_reshape = images.reshape(im_shape[0], im_shape[1]*im_shape[2])

<<<<<<< HEAD
        # if % of unmasked pixels is large (>75%), then do not take a subarray
        if 1. * len(indices) / (im_shape[1] * im_shape[2]) > 0.75:
            indices = None
        else:
=======
        # select the unmasked pixels if >20% of pixels are masked (<80% of pixels unmasked)
        if len(indices) / len(im_star) < 0.1:
>>>>>>> f4e218c1
            im_reshape = im_reshape[:, indices]

        # subtract mean image
        im_reshape -= np.mean(im_reshape, axis=0)

        # create pca basis
        pca_sklearn.fit(im_reshape)

    else:
        im_reshape = images

    # create pca representation
    zeros = np.zeros((pca_sklearn.n_components - pca_number, im_reshape.shape[0]))
    pca_rep = np.matmul(pca_sklearn.components_[:pca_number], im_reshape.T)
    pca_rep = np.vstack((pca_rep, zeros)).T

    # create original array size
    residuals = np.zeros((im_shape[0], im_shape[1]*im_shape[2]))

<<<<<<< HEAD
    # create psf model and subtract
    if indices is None:
        indices = np.arange(0, im_reshape.shape[1], 1)
    residuals[:,indices] = im_reshape - pca_sklearn.inverse_transform(pca_rep)
=======
    # subtract the psf model
    residuals = im_reshape - pca_sklearn.inverse_transform(pca_rep)
>>>>>>> f4e218c1

    # reshape to the original image size
    residuals = residuals.reshape(im_shape)

    # get variance of residuals for weighted combination
    res_var = np.var(residuals, axis=0)

    # derotate the images
    for j, item in enumerate(angles):
        residuals[j, ] = rotate(residuals[j, ], item, reshape=False)

    return residuals, res_var<|MERGE_RESOLUTION|>--- conflicted
+++ resolved
@@ -59,15 +59,10 @@
         # reshape the images and select the unmasked pixels
         im_reshape = images.reshape(im_shape[0], im_shape[1]*im_shape[2])
 
-<<<<<<< HEAD
         # if % of unmasked pixels is large (>75%), then do not take a subarray
         if 1. * len(indices) / (im_shape[1] * im_shape[2]) > 0.75:
             indices = None
         else:
-=======
-        # select the unmasked pixels if >20% of pixels are masked (<80% of pixels unmasked)
-        if len(indices) / len(im_star) < 0.1:
->>>>>>> f4e218c1
             im_reshape = im_reshape[:, indices]
 
         # subtract mean image
@@ -87,15 +82,10 @@
     # create original array size
     residuals = np.zeros((im_shape[0], im_shape[1]*im_shape[2]))
 
-<<<<<<< HEAD
     # create psf model and subtract
     if indices is None:
         indices = np.arange(0, im_reshape.shape[1], 1)
     residuals[:,indices] = im_reshape - pca_sklearn.inverse_transform(pca_rep)
-=======
-    # subtract the psf model
-    residuals = im_reshape - pca_sklearn.inverse_transform(pca_rep)
->>>>>>> f4e218c1
 
     # reshape to the original image size
     residuals = residuals.reshape(im_shape)
