"""
Functions for calculating detection limits.
"""

import math

import numpy as np

from photutils import aperture_photometry

from pynpoint.util.analysis import student_t, fake_planet, false_alarm, create_aperture
from pynpoint.util.image import polar_to_cartesian, center_subpixel
from pynpoint.util.psf import pca_psf_subtraction
from pynpoint.util.residuals import combine_residuals


def contrast_limit(path_images,
                   path_psf,
                   noise,
                   mask,
                   parang,
                   psf_scaling,
                   extra_rot,
                   pca_number,
                   threshold,
                   aperture,
                   residuals,
                   snr_inject,
                   position):

    """
    Function for calculating the contrast limit at a specified position for a given sigma level or
    false positive fraction, both corrected for small sample statistics.

    Parameters
    ----------
    path_images : str
        System location of the stack of images (3D).
    path_psf : str
        System location of the PSF template for the fake planet (3D). Either a single image or a
        stack of images equal in size to science data.
    noise : numpy.ndarray
        Residuals of the PSF subtraction (3D) without injection of fake planets. Used to measure
        the noise level with a correction for small sample statistics.
    mask : numpy.ndarray
        Mask (2D).
    parang : numpy.ndarray
        Derotation angles (deg).
    psf_scaling : float
        Additional scaling factor of the planet flux (e.g., to correct for a neutral density
        filter). Should have a positive value.
    extra_rot : float
        Additional rotation angle of the images in clockwise direction (deg).
    pca_number : int
        Number of principal components used for the PSF subtraction.
    threshold : tuple(str, float)
        Detection threshold for the contrast curve, either in terms of "sigma" or the false
        positive fraction (FPF). The value is a tuple, for example provided as ("sigma", 5.) or
        ("fpf", 1e-6). Note that when sigma is fixed, the false positive fraction will change with
        separation. Also, sigma only corresponds to the standard deviation of a normal distribution
        at large separations (i.e., large number of samples).
    aperture : float
        Aperture radius (pix) for the calculation of the false positive fraction.
    residuals : str
        Method used for combining the residuals ("mean", "median", "weighted", or "clipped").
    position : tuple(float, float)
        The separation (pix) and position angle (deg) of the fake planet.
    snr_inject : float
        Signal-to-noise ratio of the injected planet signal that is used to measure the amount
        of self-subtraction.

    Returns
    -------
    NoneType
        None
    """

    images = np.load(path_images)
    psf = np.load(path_psf)

    if threshold[0] == "sigma":
        sigma = threshold[1]

        # Calculate the FPF for a given sigma level
        fpf = student_t(t_input=threshold,
                        radius=position[0],
                        size=aperture,
                        ignore=False)

    elif threshold[0] == "fpf":
        fpf = threshold[1]

        # Calculate the sigma level for a given FPF
        sigma = student_t(t_input=threshold,
                          radius=position[0],
                          size=aperture,
                          ignore=False)

    else:
        raise ValueError("Threshold type not recognized.")

    # Cartesian coordinates of the fake planet
    xy_fake = polar_to_cartesian(images, position[0], position[1]-extra_rot)

    # Determine the noise level
    _, t_noise, _, _ = false_alarm(image=noise[0, ],
                                   x_pos=xy_fake[0],
                                   y_pos=xy_fake[1],
                                   size=aperture,
                                   ignore=False)

    # Aperture properties
    im_center = center_subpixel(images)
    ap_dict = {'type':'circular', 'pos_x':im_center[1], 'pos_y':im_center[0], 'radius':aperture}

    # Measure the flux of the star
    phot_table = aperture_photometry(psf_scaling*psf[0, ], create_aperture(ap_dict), method='exact')
    star = phot_table['aperture_sum'][0]

    # Magnitude of the injected planet
    flux_in = snr_inject*t_noise
    mag = -2.5*math.log10(flux_in/star)

    # Inject the fake planet
    fake = fake_planet(images=images,
                       psf=psf,
                       parang=parang,
                       position=(position[0], position[1]),
                       magnitude=mag,
                       psf_scaling=psf_scaling)

    # Run the PSF subtraction
    _, im_res = pca_psf_subtraction(images=fake*mask,
                                    angles=-1.*parang+extra_rot,
                                    pca_number=pca_number)

    # Stack the residuals
    im_res = combine_residuals(method=residuals, res_rot=im_res)

    # Measure the flux of the fake planet
    flux_out, _, _, _ = false_alarm(image=im_res[0, ],
                                    x_pos=xy_fake[0],
                                    y_pos=xy_fake[1],
                                    size=aperture,
                                    ignore=False)

    # Calculate the amount of self-subtraction
    attenuation = flux_out/flux_in

    # Calculate the detection limit
    contrast = sigma*t_noise/(attenuation*star)

    # The flux_out can be negative, for example if the aperture includes self-subtraction regions
    if contrast > 0.:
        contrast = -2.5*math.log10(contrast)
    else:
        contrast = np.nan

    # Separation [pix], position antle [deg], contrast [mag], FPF
<<<<<<< HEAD
    queue.put((position[0], position[1], contrast, fpf))
=======
    return position[0], position[1], contrast, fpf
>>>>>>> 22701fd7
<|MERGE_RESOLUTION|>--- conflicted
+++ resolved
@@ -157,8 +157,4 @@
         contrast = np.nan
 
     # Separation [pix], position antle [deg], contrast [mag], FPF
-<<<<<<< HEAD
-    queue.put((position[0], position[1], contrast, fpf))
-=======
-    return position[0], position[1], contrast, fpf
->>>>>>> 22701fd7
+    return position[0], position[1], contrast, fpf