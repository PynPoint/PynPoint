"""
Functions for calculating detection limits.
"""

import math

from typing import Tuple

import numpy as np

from photutils import aperture_photometry, CircularAperture
from typeguard import typechecked

from pynpoint.util.analysis import student_t, fake_planet, false_alarm
from pynpoint.util.image import polar_to_cartesian, center_subpixel
from pynpoint.util.psf import pca_psf_subtraction, iterative_pca_psf_subtraction
from pynpoint.util.residuals import combine_residuals


<<<<<<< HEAD
def contrast_limit(path_images,
                   path_psf,
                   noise,
                   mask,
                   parang,
                   psf_scaling,
                   extra_rot,
                   pca_number,
                   pca_number_init,
                   threshold,
                   aperture,
                   residuals,
                   snr_inject,
                   position):
=======
@typechecked
def contrast_limit(path_images: str,
                   path_psf: str,
                   noise: np.ndarray,
                   mask: np.ndarray,
                   parang: np.ndarray,
                   psf_scaling: float,
                   extra_rot: float,
                   pca_number: int,
                   threshold: Tuple[str, float],
                   aperture: float,
                   residuals: str,
                   snr_inject: float,
                   position: Tuple[float, float]) -> Tuple[float, float, float, float]:
>>>>>>> 22566ca6

    """
    Function for calculating the contrast limit at a specified position for a given sigma level or
    false positive fraction, both corrected for small sample statistics.

    Parameters
    ----------
    path_images : str
        System location of the stack of images (3D).
    path_psf : str
        System location of the PSF template for the fake planet (3D). Either a single image or a
        stack of images equal in size to science data.
    noise : numpy.ndarray
        Residuals of the PSF subtraction (3D) without injection of fake planets. Used to measure
        the noise level with a correction for small sample statistics.
    mask : numpy.ndarray
        Mask (2D).
    parang : numpy.ndarray
        Derotation angles (deg).
    psf_scaling : float
        Additional scaling factor of the planet flux (e.g., to correct for a neutral density
        filter). Should have a positive value.
    extra_rot : float
        Additional rotation angle of the images in clockwise direction (deg).
    pca_number : int
        Number of principal components used for the PSF subtraction.
    pca_number_init : int
        Number of principal components, where the iteration is started. Ordinary PCA is
        performed when set to None. 
    threshold : tuple(str, float)
        Detection threshold for the contrast curve, either in terms of 'sigma' or the false
        positive fraction (FPF). The value is a tuple, for example provided as ('sigma', 5.) or
        ('fpf', 1e-6). Note that when sigma is fixed, the false positive fraction will change with
        separation. Also, sigma only corresponds to the standard deviation of a normal distribution
        at large separations (i.e., large number of samples).
    aperture : float
        Aperture radius (pix) for the calculation of the false positive fraction.
    residuals : str
        Method used for combining the residuals ('mean', 'median', 'weighted', or 'clipped').
    snr_inject : float
        Signal-to-noise ratio of the injected planet signal that is used to measure the amount
        of self-subtraction.
    position : tuple(float, float)
        The separation (pix) and position angle (deg) of the fake planet.

    Returns
    -------
    float
        Separation (pix).
    float
        Position angle (deg).
    float
        Contrast (mag).
    float
        False positive fraction.
    """

    images = np.load(path_images)
    psf = np.load(path_psf)

    if threshold[0] == 'sigma':
        sigma = threshold[1]

        # Calculate the FPF for a given sigma level
        fpf = student_t(t_input=threshold,
                        radius=position[0],
                        size=aperture,
                        ignore=False)

    elif threshold[0] == 'fpf':
        fpf = threshold[1]

        # Calculate the sigma level for a given FPF
        sigma = student_t(t_input=threshold,
                          radius=position[0],
                          size=aperture,
                          ignore=False)

    else:
        raise ValueError('Threshold type not recognized.')

    # Cartesian coordinates of the fake planet
    yx_fake = polar_to_cartesian(images, position[0], position[1]-extra_rot)

    # Determine the noise level
    _, t_noise, _, _ = false_alarm(image=noise[0, ],
                                   x_pos=yx_fake[1],
                                   y_pos=yx_fake[0],
                                   size=aperture,
                                   ignore=False)

    # Aperture properties
    im_center = center_subpixel(images)

    # Measure the flux of the star
    ap_phot = CircularAperture((im_center[1], im_center[0]), aperture)
    phot_table = aperture_photometry(psf_scaling*psf[0, ], ap_phot, method='exact')
    star = phot_table['aperture_sum'][0]

    # Magnitude of the injected planet
    flux_in = snr_inject*t_noise
    mag = -2.5*math.log10(flux_in/star)

    # Inject the fake planet
    fake = fake_planet(images=images,
                       psf=psf,
                       parang=parang,
                       position=(position[0], position[1]),
                       magnitude=mag,
                       psf_scaling=psf_scaling)

    # Run the PSF subtraction
    '''_, im_res = pca_psf_subtraction(images=fake*mask,
                                    angles=-1.*parang+extra_rot,
                                    pca_number=pca_number)'''
                                    
    if pca_number_init is None:
        _, im_res = pca_psf_subtraction(images=fake*mask,
	                                        angles=-1.*parang+extra_rot,
	                                        pca_number=pca_number)
    else:
        _, im_res = iterative_pca_psf_subtraction(images=fake*mask,
	                                        angles=-1.*parang+extra_rot,
	                                        pca_numbers=pca_number,
	                                        pca_number_init=pca_number_init)
                                         
        im_res = im_res[0]

    # Stack the residuals
    im_res = combine_residuals(method=residuals, res_rot=im_res)

    # Measure the flux of the fake planet
    flux_out, _, _, _ = false_alarm(image=im_res[0, ],
                                    x_pos=yx_fake[1],
                                    y_pos=yx_fake[0],
                                    size=aperture,
                                    ignore=False)

    # Calculate the amount of self-subtraction
    attenuation = flux_out/flux_in

    # Calculate the detection limit
    contrast = sigma*t_noise/(attenuation*star)

    # The flux_out can be negative, for example if the aperture includes self-subtraction regions
    if contrast > 0.:
        contrast = -2.5*math.log10(contrast)
    else:
        contrast = np.nan

    # Separation [pix], position antle [deg], contrast [mag], FPF
    return position[0], position[1], contrast, fpf<|MERGE_RESOLUTION|>--- conflicted
+++ resolved
@@ -16,23 +16,6 @@
 from pynpoint.util.psf import pca_psf_subtraction, iterative_pca_psf_subtraction
 from pynpoint.util.residuals import combine_residuals
 
-
-<<<<<<< HEAD
-def contrast_limit(path_images,
-                   path_psf,
-                   noise,
-                   mask,
-                   parang,
-                   psf_scaling,
-                   extra_rot,
-                   pca_number,
-                   pca_number_init,
-                   threshold,
-                   aperture,
-                   residuals,
-                   snr_inject,
-                   position):
-=======
 @typechecked
 def contrast_limit(path_images: str,
                    path_psf: str,
@@ -42,12 +25,12 @@
                    psf_scaling: float,
                    extra_rot: float,
                    pca_number: int,
+                   pca_number_init: int,
                    threshold: Tuple[str, float],
                    aperture: float,
                    residuals: str,
                    snr_inject: float,
                    position: Tuple[float, float]) -> Tuple[float, float, float, float]:
->>>>>>> 22566ca6
 
     """
     Function for calculating the contrast limit at a specified position for a given sigma level or
