--- conflicted
+++ resolved
@@ -258,11 +258,7 @@
                    merit: str,
                    aperture: Tuple[int, int, float],
                    sigma: float,
-<<<<<<< HEAD
-                   var_noise: Union[float, None]) -> float:
-=======
-                   noise: Optional[float]) -> float:
->>>>>>> 7576a833
+                   var_noise: Optional[float]) -> float:
     """
     Function to calculate the figure of merit at a given position in the image residuals.
 
