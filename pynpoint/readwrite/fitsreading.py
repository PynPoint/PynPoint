--- conflicted
+++ resolved
@@ -37,11 +37,7 @@
                  image_tag="im_arr",
                  overwrite=True,
                  check=True,
-<<<<<<< HEAD
-                 txt_path=""):
-=======
                  filenames=None):
->>>>>>> 9a7c49fc
         """
         Constructor of FitsReadingModule.
 
@@ -60,12 +56,6 @@
         check : bool
             Check all the listed non-static attributes or ignore the attributes that are not always
             required (e.g. PARANG_START, DITHER_X).
-<<<<<<< HEAD
-        txt_path : string
-            Path of the file containing a list of .fits files to be added in the image_tag. The txt
-            file should contain the relative path to the input_dir of the desired fits file in each
-            line.
-=======
         filenames : str or list(str, )
             If a string, then a path of a text file should be provided. This text file should
             contain a list of FITS files. If a list, then the paths of the FITS files should be
@@ -73,7 +63,6 @@
             paths should be provided either relative to the Python working folder (i.e., the folder
             where Python is executed) or as absolute paths.
 
->>>>>>> 9a7c49fc
         Returns
         -------
         NoneType
@@ -103,14 +92,9 @@
 
         self.m_count = 0
 
-<<<<<<< HEAD
-        if txt_path:
-            self.m_txt_path = txt_path
-=======
         if not isinstance(filenames, (type(None), list, tuple, str)):
             raise TypeError("The 'filenames' parameter should contain a string or list with "
                             "strings.")
->>>>>>> 9a7c49fc
 
     def _read_single_file(self,
                           fits_file,
@@ -168,16 +152,6 @@
 
     def _txt_file_list(self):
         """
-<<<<<<< HEAD
-        Internal function to import the list of files from a text file
-        """
-        with open(self.m_txt_path) as f:
-            files = f.readlines()
-
-        files = [x.strip() for x in files] # get rid of newlines
-        files = list(filter(None, files)) # get rid of empty lines
-        return files
-=======
         Internal function to import a list of FITS files from a text file.
         """
 
@@ -187,7 +161,6 @@
         files = [x.strip() for x in files] # get rid of newlines
 
         return list(filter(None, files)) # get rid of empty lines
->>>>>>> 9a7c49fc
 
     def _static_attributes(self,
                            fits_file,
@@ -328,31 +301,21 @@
         """
 
         files = []
-<<<<<<< HEAD
-
-        if hasattr(self, 'm_txt_path'):
+
+        if isinstance(self.m_filenames, str):
             files = self._txt_file_list()
-        else: 
+            location = os.getcwd()
+
+        elif isinstance(self.m_filenames, (list, tuple)):
+            files = self.m_filenames
+            location = os.getcwd()
+
+        elif isinstance(self.m_filenames, type(None)):
+            location = os.path.join(self.m_input_location, '')
+
             for filename in os.listdir(location):
                 if filename.endswith('.fits') and not filename.startswith('._'):
                     files.append(filename)
-=======
->>>>>>> 9a7c49fc
-
-        if isinstance(self.m_filenames, str):
-            files = self._txt_file_list()
-            location = os.getcwd()
-
-        elif isinstance(self.m_filenames, (list, tuple)):
-            files = self.m_filenames
-            location = os.getcwd()
-
-        elif isinstance(self.m_filenames, type(None)):
-            location = os.path.join(self.m_input_location, '')
-
-            for filename in os.listdir(location):
-                if filename.endswith('.fits') and not filename.startswith('._'):
-                    files.append(filename)
 
             assert(files), 'No FITS files found in %s.' % self.m_input_location
 
