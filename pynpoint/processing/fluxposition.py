--- conflicted
+++ resolved
@@ -19,11 +19,7 @@
 from photutils.aperture import Aperture
 
 from pynpoint.core.processing import ProcessingModule
-<<<<<<< HEAD
-from pynpoint.util.analysis import fake_planet, merit_function, false_alarm, gaussian_noise
-=======
 from pynpoint.util.analysis import fake_planet, merit_function, false_alarm, pixel_variance
->>>>>>> 270e8e85
 from pynpoint.util.image import create_mask, polar_to_cartesian, cartesian_to_polar, \
                                 center_subpixel, rotate_coordinates
 from pynpoint.util.mcmc import lnprob
@@ -355,11 +351,7 @@
                        count: int,
                        n_components: int,
                        sklearn_pca: Optional[PCA],
-<<<<<<< HEAD
-                       noise: Optional[float]) -> float:
-=======
                        var_noise: Optional[float]) -> float:
->>>>>>> 270e8e85
 
             pos_y = arg[0]
             pos_x = arg[1]
@@ -414,11 +406,7 @@
                                         merit=self.m_merit,
                                         aperture=aperture,
                                         sigma=self.m_sigma,
-<<<<<<< HEAD
-                                        noise=noise)
-=======
                                         var_noise=var_noise)
->>>>>>> 270e8e85
 
             position = rotate_coordinates(center, (pos_y, pos_x), -self.m_extra_rot)
 
@@ -476,23 +464,6 @@
 
                 sklearn_pca.components_ = q_ortho.T
 
-<<<<<<< HEAD
-            if self.m_merit in ('poisson', 'hessian'):
-                noise = None
-
-            elif self.m_merit == 'gaussian':
-                noise = gaussian_noise(images=images,
-                                       parang=parang,
-                                       cent_size=self.m_cent_size,
-                                       edge_size=self.m_edge_size,
-                                       pca_number=n_components,
-                                       residuals=self.m_residuals,
-                                       aperture=aperture)
-
-            minimize(fun=_objective,
-                     x0=np.array([pos_init[0], pos_init[1], self.m_magnitude]),
-                     args=(i, n_components, sklearn_pca, noise),
-=======
             if self.m_merit == 'poisson':
                 var_noise = None
 
@@ -510,7 +481,6 @@
             minimize(fun=_objective,
                      x0=np.array([pos_init[0], pos_init[1], self.m_magnitude]),
                      args=(i, n_components, sklearn_pca, var_noise),
->>>>>>> 270e8e85
                      method='Nelder-Mead',
                      tol=None,
                      options={'xatol': self.m_tolerance, 'fatol': float('inf')})
@@ -652,11 +622,7 @@
                                            size=self.m_aperture,
                                            ignore=self.m_ignore)
 
-<<<<<<< HEAD
-            return -snr
-=======
             return -1.*snr
->>>>>>> 270e8e85
 
         pixscale = self.m_image_in_port.get_attribute('PIXSCALE')
         self.m_aperture /= pixscale
@@ -889,19 +855,6 @@
         elif isinstance(self.m_aperture, tuple):
             aperture = (self.m_aperture[1], self.m_aperture[0], self.m_aperture[2]/pixscale)
 
-<<<<<<< HEAD
-        if self.m_merit == 'poisson':
-            noise = None
-
-        elif self.m_merit == 'gaussian':
-            noise = gaussian_noise(images=images,
-                                   parang=parang,
-                                   cent_size=self.m_mask[0],
-                                   edge_size=self.m_mask[1],
-                                   pca_number=self.m_pca_number,
-                                   residuals=self.m_residuals,
-                                   aperture=aperture)
-=======
         print(f'Aperture position [x, y]: [{aperture[1]}, {aperture[0]}]')
         print(f'Aperture radius (pix): {aperture[2]:.2f}')
         print(f'Figure of merit: {self.m_merit}')
@@ -924,7 +877,6 @@
                 print(f'Gaussian standard deviation (counts): {np.sqrt(var_noise):.2e}')
             if self.m_merit == 'hessian':
                 print(f'Hessian standard deviation: {np.sqrt(var_noise):.2e}')
->>>>>>> 270e8e85
 
         initial = np.zeros((self.m_nwalkers, ndim))
 
@@ -952,11 +904,7 @@
                                                    indices,
                                                    self.m_merit,
                                                    self.m_residuals,
-<<<<<<< HEAD
-                                                   noise]))
-=======
                                                    var_noise]))
->>>>>>> 270e8e85
 
             sampler.run_mcmc(initial, self.m_nsteps, progress=True)
 
