--- conflicted
+++ resolved
@@ -346,18 +346,14 @@
             raise NotImplementedError('The reference_in_tag can only be used in combination with '
                                       'the \'poisson\' figure of merit.')
 
-<<<<<<< HEAD
-        def _objective(arg, count, n_components, sklearn_pca, var_noise):
-=======
         @typechecked
         def _objective(arg: np.ndarray,
                        count: int,
                        n_components: int,
                        sklearn_pca: Optional[PCA],
-                       noise: Optional[float]) -> float:
-
->>>>>>> 7576a833
-            pos_y = arg[0]
+                       var_noise: Optional[float]) -> float:
+
+          pos_y = arg[0]
             pos_x = arg[1]
             mag = arg[2]
 
@@ -483,13 +479,8 @@
                                            sigma=self.m_sigma)
 
             minimize(fun=_objective,
-<<<<<<< HEAD
-                     x0=[pos_init[0], pos_init[1], self.m_magnitude],
+                     x0=np.array([pos_init[0], pos_init[1], self.m_magnitude]),
                      args=(i, n_components, sklearn_pca, var_noise),
-=======
-                     x0=np.array([pos_init[0], pos_init[1], self.m_magnitude]),
-                     args=(i, n_components, sklearn_pca, noise),
->>>>>>> 7576a833
                      method='Nelder-Mead',
                      tol=None,
                      options={'xatol': self.m_tolerance, 'fatol': float('inf')})
