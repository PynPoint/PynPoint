--- conflicted
+++ resolved
@@ -100,52 +100,6 @@
             None
         """
 
-<<<<<<< HEAD
-        @typechecked
-        def _align_image(image_in: np.ndarray) -> np.ndarray:
-            offset = np.array([0., 0.])
-
-            for i in range(self.m_num_references):
-                if self.m_subframe is None:
-                    tmp_offset, _, _ = phase_cross_correlation(ref_images[i, :, :],
-                                                               image_in,
-                                                               upsample_factor=self.m_accuracy)
-
-                else:
-                    sub_in = crop_image(image_in, None, self.m_subframe)
-                    sub_ref = crop_image(ref_images[i, :, :], None, self.m_subframe)
-
-                    tmp_offset, _, _ = phase_cross_correlation(sub_ref,
-                                                               sub_in,
-                                                               upsample_factor=self.m_accuracy)
-                offset += tmp_offset
-
-            offset /= float(self.m_num_references)
-
-            if self.m_resize is not None:
-                offset *= self.m_resize
-
-                sum_before = np.sum(image_in)
-
-                tmp_image = rescale(image_in,
-                                    (self.m_resize, self.m_resize),
-                                    order=5,
-                                    mode='reflect',
-                                    multichannel=False,
-                                    anti_aliasing=True)
-
-                sum_after = np.sum(tmp_image)
-
-                # Conserve flux because the rescale function normalizes all values to [0:1].
-                tmp_image = tmp_image*(sum_before/sum_after)
-
-            else:
-                tmp_image = image_in
-
-            return shift_image(tmp_image, offset, self.m_interpolation)
-
-=======
->>>>>>> 5cf9532f
         if self.m_ref_image_in_port is None:
             random = np.random.choice(self.m_image_in_port.get_shape()[0],
                                       self.m_num_references,
