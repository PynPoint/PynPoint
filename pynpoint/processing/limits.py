--- conflicted
+++ resolved
@@ -335,32 +335,17 @@
                  instr_filter="L\'"):
 
         """
-<<<<<<< HEAD
-        Constructor of MassLimitsModule.
-
-        Parameters
-        ----------
-        model_file: str
-            Relative path to the file containing the model data. Must be in the same format as the
-=======
         Parameters
         ----------
         model_file: str
             Absolute path to the file containing the model data. Must be in the same format as the
->>>>>>> 32e00a41
             grids found on https://phoenix.ens-lyon.fr/Grids/. Any of the isochrones files from
             this website can be used.
         star_prop : dict
             Dictionary containing host star properties. Must have the following keys:
-<<<<<<< HEAD
-             - 'magnitude': Apparent magnitude, in the same band as the `instr_filter`.
-             - 'distance': Distance in parsec.
-             - 'age': Age of the system in the Myr.
-=======
              - ``magnitude`` - Apparent magnitude, in the same band as the `instr_filter`.
              - ``distance`` - Distance in parsec.
              - ``age`` - Age of the system in the Myr.
->>>>>>> 32e00a41
         name_in : str
             Unique name of the module instance.
         contrast_in_tag : str
@@ -385,14 +370,10 @@
         self.m_star_abs = star_prop['magnitude'] - 5.*math.log10(star_prop['distance']/10.)
 
         self.m_instr_filter = instr_filter
-<<<<<<< HEAD
-        self.m_model_file = os.path.join(os.getcwd(), model_file)
-=======
         self.m_model_file = model_file
 
         if not os.path.isabs(self.m_model_file):
             raise ValueError('The model_file should be a string with an absolute file path.')
->>>>>>> 32e00a41
 
         self.m_contrast_in_port = self.add_input_port(contrast_in_tag)
         self.m_mass_out_port = self.add_output_port(mass_out_tag)
@@ -558,10 +539,6 @@
         sys.stdout.flush()
 
         history = f"filter = {self.m_instr_filter}"
-<<<<<<< HEAD
-        print(history)
-=======
->>>>>>> 32e00a41
         self.m_mass_out_port.add_history("MassLimitsModule", history)
         self.m_mass_out_port.copy_attributes(self.m_contrast_in_port)
         self.m_mass_out_port.close_port()