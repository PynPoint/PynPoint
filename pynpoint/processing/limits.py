"""
Pipeline modules for estimating detection limits.
"""

import sys
import os
import math
import time
import warnings
import multiprocessing as mp

from typing import Tuple, List, Union

import numpy as np

from scipy.interpolate import griddata
from typeguard import typechecked

from pynpoint.core.processing import ProcessingModule
from pynpoint.util.image import create_mask
from pynpoint.util.limits import contrast_limit
from pynpoint.util.module import progress
from pynpoint.util.psf import pca_psf_subtraction
from pynpoint.util.residuals import combine_residuals


class ContrastCurveModule(ProcessingModule):
    """
    Pipeline module to calculate contrast limits for a given sigma level or false positive
    fraction, with a correction for small sample statistics. Positions are processed in
    parallel if ``CPU`` is set to a value larger than 1 in the configuration file.
    """

    __author__ = 'Tomas Stolker, Jasper Jonker, Benedikt Schmidhuber'

    @typechecked
    def __init__(self,
                 name_in: str,
                 image_in_tag: Union[str, Tuple[str, ...]],
                 psf_in_tag: str,
                 contrast_out_tag: str,
                 separation: Tuple[float, float, float] = (0.1, 1., 0.01),
                 angle: Tuple[float, float, float] = (0., 360., 60.),
                 threshold: Tuple[str, float] = ('sigma', 5.),
                 psf_scaling: float = 1.,
                 aperture: float = 0.05,
                 pca_number: Union[int, Tuple[int, ...]] = 20,
                 cent_size: float = None,
                 edge_size: float = None,
                 extra_rot: float = 0.,
                 residuals: str = 'median',
                 mode: str = 'combined',
                 snr_inject: float = 100.,
                 **kwargs: float) -> None:
        """
        Parameters
        ----------
        name_in : str
            Unique name of the module instance.
        image_in_tag : str
            Tag of the database entry that contains the stack with images.
        psf_in_tag : str
            Tag of the database entry that contains the reference PSF that is used as fake planet.
            Can be either a single image or a stack of images equal in size to *image_in_tag*.
        contrast_out_tag : str
            Tag of the database entry that contains the separation, azimuthally averaged contrast
            limits, the azimuthal variance of the contrast limits, and the threshold of the false
            positive fraction associated with sigma.
        separation : tuple(float, float, float)
            Range of separations (arcsec) where the contrast is calculated. Should be specified as
            (lower limit, upper limit, step size). Apertures that fall within the mask radius or
            beyond the image size are removed.
        angle : tuple(float, float, float)
            Range of position angles (deg) where the contrast is calculated. Should be specified as
            (lower limit, upper limit, step size), measured counterclockwise with respect to the
            vertical image axis, i.e. East of North.
        threshold : tuple(str, float)
            Detection threshold for the contrast curve, either in terms of 'sigma' or the false
            positive fraction (FPF). The value is a tuple, for example provided as ('sigma', 5.)
            or ('fpf', 1e-6). Note that when sigma is fixed, the false positive fraction will
            change with separation. Also, sigma only corresponds to the standard deviation of a
            normal distribution at large separations (i.e., large number of samples).
        psf_scaling : float
            Additional scaling factor of the planet flux (e.g., to correct for a neutral density
            filter). Should have a positive value.
        aperture : float
            Aperture radius (arcsec).
        pca_number : int
            Number of principal components used for the PSF subtraction.
        cent_size : float, None
            Central mask radius (arcsec). No mask is used when set to None.
        edge_size : float, None
            Outer edge radius (arcsec) beyond which pixels are masked. No outer mask is used when
            set to None. If the value is larger than half the image size then it will be set to
            half the image size.
        extra_rot : float
            Additional rotation angle of the images in clockwise direction (deg).
        residuals : str
            Method used for combining the residuals ("mean", "median", "weighted", or "clipped").
        mode : str
            Whether to individually compute the residuals for each tag or to concatenate them before
            computing them ("individual" or "combined"). Using "individual" on a single input set
            has no effect.
        snr_inject : float
            Signal-to-noise ratio of the injected planet signal that is used to measure the amount
            of self-subtraction.

        Returns
        -------
        NoneType
            None
        """

        super(ContrastCurveModule, self).__init__(name_in)

        if 'sigma' in kwargs:
            warnings.warn('The \'sigma\' parameter has been deprecated. Please use the '
                          '\'threshold\' parameter instead.', DeprecationWarning)

        if 'norm' in kwargs:
            warnings.warn('The \'norm\' parameter has been deprecated. It is not recommended to '
                          'normalize the images before PSF subtraction.', DeprecationWarning)

        if 'accuracy' in kwargs:
            warnings.warn('The \'accuracy\' parameter has been deprecated. The parameter is no '
                          'longer required.', DeprecationWarning)

        if 'magnitude' in kwargs:
            warnings.warn('The \'magnitude\' parameter has been deprecated. The parameter is no '
                          'longer required.', DeprecationWarning)

        if 'ignore' in kwargs:
            warnings.warn('The \'ignore\' parameter has been deprecated. The parameter is no '
                          'longer required.', DeprecationWarning)

        self.m_image_in_ports = []
        self.m_psf_in_port = None

        if isinstance(image_in_tag, str):  # in case the image_in_tag is a string
            self.m_image_in_ports.append(self.add_input_port(image_in_tag))
            if psf_in_tag == image_in_tag:  # in case the psf_in_tag == image_in_tag
                self.m_psf_in_port = self.m_image_in_ports[0]
            n_tags = 1
        elif isinstance(image_in_tag, tuple):  # in case the image_in_tag is a tuple
            n_tags = len(image_in_tag)
            for tag in image_in_tag: # add all tags as input ports
                self.m_image_in_ports.append(self.add_input_port(tag))
                if psf_in_tag == tag: # check if one tag is the psf_in_tag
                    self.m_psf_in_port = self.m_image_in_ports[-1]
        if self.m_psf_in_port is None: # the psf_in_tag is separate from the image_in_tag
            self.m_psf_in_port = self.add_input_port(psf_in_tag) # add add a input to the psf_in_tag

        self.m_contrast_out_port = self.add_output_port(contrast_out_tag)

        self.m_separation = separation
        self.m_angle = angle
        self.m_psf_scaling = psf_scaling
        self.m_threshold = threshold
        self.m_aperture = aperture

        if isinstance(pca_number, int):
            self.m_pca_number = tuple([pca_number] * n_tags)
        elif isinstance(pca_number, tuple):
            assert len(pca_number) == len(image_in_tag), f'The number of provided PCA numbers must'\
                                                         f'be equal to the number of input tags.'
            self.m_pca_number = pca_number

        self.m_cent_size = cent_size
        self.m_edge_size = edge_size
        self.m_extra_rot = extra_rot
        self.m_residuals = residuals
        self.m_mode = mode
        self.m_snr_inject = snr_inject

        if self.m_angle[0] < 0. or self.m_angle[0] > 360. or self.m_angle[1] < 0. or \
           self.m_angle[1] > 360. or self.m_angle[2] < 0. or self.m_angle[2] > 360.:

            raise ValueError("The angular positions of the fake planets should lie between "
                             "0 deg and 360 deg.")

        if self.m_mode != 'combined' and self.m_mode != 'individual':
            raise AttributeError('mode must be either "individual" or "combined" but '
                                 'is {}'.format(self.m_mode))

        if self.m_mode == 'combined':
            assert len(self.m_pca_number) == 1, \
                "When combining the input data, only one pca_number is permitted."

    def run(self) -> None:
        """
        Run method of the module. An artificial planet is injected (based on the noise level) at a
        given separation and position angle. The amount of self-subtraction is then determined and
        the contrast limit is calculated for a given sigma level or false positive fraction. A
        correction for small sample statistics is applied for both cases. Note that if the sigma
        level is fixed, the false positive fraction changes with separation, following the
        Student's t-distribution (see Mawet et al. 2014 for details).

        Returns
        -------
        NoneType
            None
        """

        self.m_contrast_out_port.del_all_data()
        self.m_contrast_out_port.del_all_attributes()

        temp_images = []
        angles = []

        for input_port in self.m_image_in_ports:
            temp_images += [input_port.get_all()]
            angles += [input_port.get_attribute("PARANG")]

        psf = self.m_psf_in_port.get_all()

        if psf.shape[0] != 1 and psf.shape[0] != temp_images[0].shape[0]:
            raise ValueError(f'The number of frames in psf_in_tag {psf.shape} does not match with '
                             f'the number of frames in image_in_tag {temp_images[0].shape}. The '
                             f'DerotateAndStackModule can be used to average the PSF frames '
                             f'(without derotating) before applying the ContrastCurveModule.')

        cpu = self._m_config_port.get_attribute('CPU')
<<<<<<< HEAD
        pixscale = self.m_image_in_ports[0].get_attribute('PIXSCALE')
=======
        working_place = self._m_config_port.get_attribute('WORKING_PLACE')

        parang = self.m_image_in_port.get_attribute('PARANG')
        pixscale = self.m_image_in_port.get_attribute('PIXSCALE')
>>>>>>> 25cbf049

        self.m_image_in_port.close_port()

        if self.m_cent_size is not None:
            self.m_cent_size /= pixscale

        if self.m_edge_size is not None:
            self.m_edge_size /= pixscale

        self.m_aperture /= pixscale

        pos_r = np.arange(self.m_separation[0]/pixscale,
                          self.m_separation[1]/pixscale,
                          self.m_separation[2]/pixscale)

        pos_t = np.arange(self.m_angle[0]+self.m_extra_rot,
                          self.m_angle[1]+self.m_extra_rot,
                          self.m_angle[2])

        if self.m_cent_size is None:
            index_del = np.argwhere(pos_r-self.m_aperture <= 0.)
        else:
            index_del = np.argwhere(pos_r-self.m_aperture <= self.m_cent_size)

        pos_r = np.delete(pos_r, index_del)

        if self.m_edge_size is None or self.m_edge_size > temp_images[0].shape[1]/2.:
            index_del = np.argwhere(pos_r+self.m_aperture >= temp_images[0].shape[1]/2.)
        else:
            index_del = np.argwhere(pos_r+self.m_aperture >= self.m_edge_size)

        pos_r = np.delete(pos_r, index_del)

        positions = []
        for sep in pos_r:
            for ang in pos_t:
                positions.append((sep, ang))

        result = []
        async_results = []

        # Create temporary files
        tmp_psf_str = os.path.join(working_place, 'tmp_psf.npy')
        np.save(tmp_psf_str, psf)

        mask = create_mask(temp_images[0].shape[-2:], (self.m_cent_size, self.m_edge_size))

        temp_noise = []
        image_paths = []

        if self.m_mode == 'individual':
            for i, images in enumerate(temp_images):
                im_res_rot, im_res_derot = pca_psf_subtraction(images=images*mask,
                                                               angles=-1. *\
                                                                   angles[i]+self.m_extra_rot,
                                                               pca_number=self.m_pca_number[i])

                noise = combine_residuals(method=self.m_residuals,
                                          res_rot=im_res_derot,
                                          residuals=im_res_rot,
                                          angles=-1.*angles[i]+self.m_extra_rot)
                temp_noise += [noise]

                # Create temporary files
                image_paths += [os.path.join(working_place, "tmp_images_{}.npy".format(i))]
                np.save(image_paths[-1], images)           

        elif self.m_mode == 'combined':
            images = np.concatenate(temp_images)
            parang = np.concatenate(angles)

            im_res_rot, im_res_derot = pca_psf_subtraction(
                images=images*mask,
                angles=-1. * parang+self.m_extra_rot,
                pca_number=self.m_pca_number[0])

            noise = combine_residuals(method=self.m_residuals, res_rot=im_res_derot,
                                      residuals=im_res_rot, angles=-1.*parang+self.m_extra_rot)
            temp_noise += [noise]
            tmp_im_str = os.path.join(working_place, 'tmp_images.npy')
            image_paths = [tmp_im_str]
            np.save(image_paths[-1], images)
        else:
            pass  # value error is raised in init

        pool = mp.Pool(cpu)

        sys.stdout.write('Running ContrastCurveModule...\r')
        sys.stdout.flush()

        for pos in positions:
            async_results.append(pool.apply_async(contrast_limit,
                                                  args=(image_paths,
                                                        tmp_psf_str,
                                                        temp_noise,
                                                        mask,
                                                        angles,
                                                        self.m_psf_scaling,
                                                        self.m_extra_rot,
                                                        self.m_pca_number,
                                                        self.m_threshold,
                                                        self.m_aperture,
                                                        self.m_residuals,
                                                        self.m_snr_inject,
                                                        pos)))

        pool.close()

        # wait for all processes to finish
        while mp.active_children():
            # number of finished processes
            nfinished = sum([i.ready() for i in async_results])

            progress(int(nfinished/len(positions)), 1, 'Running ContrastCurveModule...')

            # check if new processes have finished every 5 seconds
            time.sleep(5)

        # get the results for every async_result object
        for item in async_results:
            result.append(item.get())

        pool.terminate()

        for image_path in image_paths:
            os.remove(image_path)
        os.remove(tmp_psf_str)

        result = np.asarray(result)

        # Sort the results first by separation and then by angle
        indices = np.lexsort((result[:, 1], result[:, 0]))
        result = result[indices]

        result = result.reshape((pos_r.size, pos_t.size, 4))

        mag_mean = np.nanmean(result, axis=1)[:, 2]
        mag_var = np.nanvar(result, axis=1)[:, 2]
        res_fpf = result[:, 0, 3]

        limits = np.column_stack((pos_r*pixscale, mag_mean, mag_var, res_fpf))

        self.m_contrast_out_port._check_status_and_activate()
        self.m_contrast_out_port.set_all(limits, data_dim=2)

        sys.stdout.write('\rRunning ContrastCurveModule... [DONE]\n')
        sys.stdout.flush()

        history = f'{self.m_threshold[0]} = {self.m_threshold[1]}'
        self.m_contrast_out_port.add_history('ContrastCurveModule', history)
        for image_in_port in self.m_image_in_ports:
            self.m_contrast_out_port.copy_attributes(image_in_port)
        self.m_contrast_out_port.close_port()


class MassLimitsModule(ProcessingModule):
    """
    Pipeline module to calculate mass limits from the contrast limits and any isochrones model grid
    downloaded from https://phoenix.ens-lyon.fr/Grids/.
    """

    __author__ = 'Benedikt Schmidhuber, Tomas Stolker'

    @typechecked
    def __init__(self,
                 name_in: str,
                 contrast_in_tag: str,
                 mass_out_tag: str,
                 model_file: str,
                 star_prop: dict,
                 instr_filter: str = 'L\'') -> None:
        """
        Parameters
        ----------
        name_in : str
            Unique name of the module instance.
        contrast_in_tag : str
            Tag of the database entry that contains the contrast curve data, as computed with the
            :class:`~pynpoint.processing.limits.ContrastCurveModule`.
        mass_out_tag : str
            Tag of the database entry with the output data containing the separation, the mass
            limits, and the upper and lower one sigma deviation as calculated for the azimuthal
            variance on the contrast limits.
        model_file: str
            Absolute path to the file containing the model data. Must be in the same format as the
            grids found on https://phoenix.ens-lyon.fr/Grids/. Any of the isochrones files from
            this website can be used.
        star_prop : dict
            Dictionary containing host star properties. Must have the following keys:

                - ``magnitude`` - Apparent magnitude, in the same band as the `instr_filter`.
                - ``distance`` - Distance in parsec.
                - ``age`` - Age of the system in the Myr.

        instr_filter: str
            Instrument filter in the same format as listed in the `model_file`.

        Returns
        -------
        NoneType
            None
        """

        super(MassLimitsModule, self).__init__(name_in)

        self.m_star_age = star_prop['age']/1000.  # [Myr]
        self.m_star_abs = star_prop['magnitude'] - 5.*math.log10(star_prop['distance']/10.)

        self.m_instr_filter = instr_filter
        self.m_model_file = model_file

        if not os.path.isabs(self.m_model_file):
            raise ValueError('The model_file should be a string with an absolute file path.')

        self.m_contrast_in_port = self.add_input_port(contrast_in_tag)
        self.m_mass_out_port = self.add_output_port(mass_out_tag)

    @typechecked
    def read_model(self) -> Tuple[List[float], List[np.ndarray], List[str]]:
        """
        Reads the data from the model file and structures it. Returns an array of available model
        ages and a list of model data for each age.

        Returns
        -------
        list(float, )
            List with all the ages from the model grid.
        list(numpy.ndarray, )
            List with all the isochrone data, so the length is the same as the number of ages.
        list(str, )
            List with all the column names from the model grid.
        """

        # read in all the data, selecting out empty lines or '---' lines
        data = []
        with open(self.m_model_file) as file:
            for line in file:
                if ('---' in line) or line == '\n':
                    continue
                else:
                    data += [list(filter(None, line.rstrip().split(' ')))]

        # initialize list of ages
        ages = []
        # initialize the header
        header = []
        # initialize a new data list, where the data is separated by age
        isochrones = []

        k = -1
        for _line in data:
            if '(Gyr)' in _line:
                # get time line
                ages += [float(_line[-1])]
                isochrones += [[]]
                k += 1

            elif 'lg(g)' in _line:
                # get header line
                header = ['M/Ms', 'Teff(K)'] + _line[1:]

            else:
                # save the data
                isochrones[k] += [_line]

        for index, _ in enumerate(isochrones):
            isochrones[index] = np.array(isochrones[index], dtype=float)

        return ages, isochrones, header

    @staticmethod
    @typechecked
    def interpolate_model(age_eval: np.ndarray,
                          mag_eval: np.ndarray,
                          filter_index: int,
                          model_age: List[float],
                          model_data: List[np.ndarray]) -> np.ndarray:
        """
        Interpolates the grid based model data.

        Parameters
        ----------
        age_eval : numpy.ndarray
            Age at which the system is evaluated. Must be of the same shape as `mag_eval`.
        mag_eval : numpy.ndarray
            Absolute magnitude for which the system is evaluated. Must be of the same shape as
            `age_eval`.
        filter_index: int
            Column index where the filter is located.
        model_age: list(float, )
            List of ages which are given by the model.
        model_data: list(numpy.ndarray, )
            List of arrays containing the model data.

        Returns
        -------
        griddata : numpy.ndarray
            Interpolated values for the given evaluation points (age_eval, mag_eval). Has the
            same shape as age_eval and mag_eval.
        """

        grid_points = np.array([])
        grid_values = np.array([])

        # create array of available points
        for age_index, age_item in enumerate(model_age):
            iso_mag = model_data[age_index][:, filter_index]
            iso_age = np.ones_like(iso_mag) * age_item
            iso_mass = model_data[age_index][:, 0]

            grid_points = np.append(grid_points, np.column_stack((iso_age, iso_mag)))
            grid_values = np.append(grid_values, iso_mass)

        grid_points = grid_points.reshape(-1, 2)
        interp = np.column_stack((age_eval, mag_eval))

        return griddata(grid_points, grid_values, interp, method='cubic', rescale=True)

    @typechecked
    def run(self) -> None:
        """
        Run method of the module. Calculates the mass limits from the contrast limits (as
        calculated with the :class:`~pynpoint.processing.limits.ContrastCurveModule`) and the
        isochrones of an evolutionary model. The age and the absolute magnitude of the isochrones
        are linearly interpolated such that the mass limits can be calculated for a given contrast
        limits  (which is converted in an absolute magnitude with the apparent magnitude and
        distance of the central star).

        Returns
        -------
        NoneType
            None
        """

        sys.stdout.write('Running MassLimitsModule...')
        sys.stdout.flush()

        model_age, model_data, model_header = self.read_model()

        assert self.m_instr_filter in model_header, 'The selected filter was not found in the ' \
                                                    'list of available filters from the model.'

        # find the column index of the filter
        # simple argwhere gives empty list?!
        filter_index = np.argwhere([self.m_instr_filter == j for j in model_header])[0]
        filter_index = int(filter_index)

        contrast_data = self.m_contrast_in_port.get_all()

        separation = contrast_data[:, 0]
        contrast = contrast_data[:, 1]
        contrast_std = np.sqrt(contrast_data[:, 2])

        age_eval = self.m_star_age*np.ones_like(contrast)
        mag_eval = self.m_star_abs+contrast

        mass = self.interpolate_model(age_eval=age_eval,
                                      mag_eval=mag_eval,
                                      filter_index=filter_index,
                                      model_age=model_age,
                                      model_data=model_data)

        mass_upper = self.interpolate_model(age_eval=age_eval,
                                            mag_eval=mag_eval-contrast_std,
                                            filter_index=filter_index,
                                            model_age=model_age,
                                            model_data=model_data) - mass

        mass_lower = self.interpolate_model(age_eval=age_eval,
                                            mag_eval=mag_eval+contrast_std,
                                            filter_index=filter_index,
                                            model_age=model_age,
                                            model_data=model_data) - mass

        mass_limits = np.column_stack((separation, mass, mass_upper, mass_lower))
        self.m_mass_out_port.set_all(mass_limits, data_dim=2)

        sys.stdout.write(' [DONE]\n')
        sys.stdout.flush()

        history = f'filter = {self.m_instr_filter}'
        self.m_mass_out_port.add_history('MassLimitsModule', history)
        self.m_mass_out_port.copy_attributes(self.m_contrast_in_port)
        self.m_mass_out_port.close_port()<|MERGE_RESOLUTION|>--- conflicted
+++ resolved
@@ -220,14 +220,10 @@
                              f'(without derotating) before applying the ContrastCurveModule.')
 
         cpu = self._m_config_port.get_attribute('CPU')
-<<<<<<< HEAD
-        pixscale = self.m_image_in_ports[0].get_attribute('PIXSCALE')
-=======
         working_place = self._m_config_port.get_attribute('WORKING_PLACE')
 
         parang = self.m_image_in_port.get_attribute('PARANG')
         pixscale = self.m_image_in_port.get_attribute('PIXSCALE')
->>>>>>> 25cbf049
 
         self.m_image_in_port.close_port()
 
