--- conflicted
+++ resolved
@@ -105,7 +105,7 @@
             None
         """
 
-        super(ContrastCurveModule, self).__init__(name_in)
+        super(PCAContrastCurveModule, self).__init__(name_in)
 
         if 'sigma' in kwargs:
             warnings.warn('The \'sigma\' parameter has been deprecated. Please use the '
@@ -312,12 +312,7 @@
         self.m_contrast_out_port.close_port()
 
 
-<<<<<<< HEAD
-        self.m_contrast_out_port.add_history("ContrastCurveModule", history)
-        self.m_contrast_out_port.copy_attributes(self.m_image_in_port)
-        self.m_contrast_out_port.close_port()
-
-class PACOContrastModule(ProcessingModule):
+class PACOContrastCurveModule(ProcessingModule):
     @typechecked
     def __init__(self,
                  name_in: str = "paco_contrast",
@@ -338,31 +333,11 @@
     ):
         """
         Constructor of PACOContrastModule.
-=======
-class MassLimitsModule(ProcessingModule):
-    """
-    Pipeline module to calculate mass limits from the contrast limits and any isochrones model grid
-    downloaded from https://phoenix.ens-lyon.fr/Grids/.
-    """
-
-    __author__ = 'Benedikt Schmidhuber, Tomas Stolker'
-
-    @typechecked
-    def __init__(self,
-                 name_in: str,
-                 contrast_in_tag: str,
-                 mass_out_tag: str,
-                 model_file: str,
-                 star_prop: dict,
-                 instr_filter: str = 'L\'') -> None:
-
-        """
->>>>>>> d10bbcae
+
         Parameters
         ----------
         name_in : str
             Unique name of the module instance.
-<<<<<<< HEAD
         image_in_tag : str
             Tag of the database entry that contains the stack with images.
         psf_in_tag : str
@@ -374,7 +349,7 @@
 
 
         """
-        super(PACOContrastModule,self).__init__(name_in)
+        super(PACOContrastCurveModule,self).__init__(name_in)
         
         self.m_image_in_port = self.add_input_port(image_in_tag)
         if psf_in_tag == image_in_tag:
@@ -415,175 +390,7 @@
         correction for small sample statistics is applied for both cases. Note that if the sigma
         level is fixed, the false positive fraction changes with separation, following the
         Student's t-distribution (see Mawet et al. 2014 for details).
-=======
-        contrast_in_tag : str
-            Tag of the database entry that contains the contrast curve data, as computed with the
-            :class:`~pynpoint.processing.limits.ContrastCurveModule`.
-        mass_out_tag : str
-            Tag of the database entry with the output data containing the separation, the mass
-            limits, and the upper and lower one sigma deviation as calculated for the azimuthal
-            variance on the contrast limits.
-        model_file: str
-            Path to the file containing the model data. Must be in the same format as the
-            grids found on https://phoenix.ens-lyon.fr/Grids/. Any of the isochrones files from
-            this website can be used.
-        star_prop : dict
-            Dictionary containing host star properties. Must have the following keys:
-
-                - ``magnitude`` - Apparent magnitude, in the same band as the `instr_filter`.
-                - ``distance`` - Distance in parsec.
-                - ``age`` - Age of the system in the Myr.
-
-        instr_filter: str
-            Instrument filter in the same format as listed in the `model_file`.
-
-        Returns
-        -------
-        NoneType
-            None
-        """
-
-        super(MassLimitsModule, self).__init__(name_in)
-
-        self.m_star_age = star_prop['age']/1000.  # [Myr]
-        self.m_star_abs = star_prop['magnitude'] - 5.*math.log10(star_prop['distance']/10.)
-
-        self.m_instr_filter = instr_filter
-        self.m_model_file = model_file
-
-        if not os.path.exists(self.m_model_file):
-            raise ValueError('The path does not appear to be an existing file. Please check the'
-                             'path. If you are unsure about the path, pass the absolute path to the'
-                             'model file.')
-
-        self.m_contrast_in_port = self.add_input_port(contrast_in_tag)
-        self.m_mass_out_port = self.add_output_port(mass_out_tag)
-
-    @staticmethod
-    @typechecked
-    def read_model(model_file_path: str) -> Tuple[List[float], List[np.ndarray], List[str]]:
-        """
-        Reads the data from the model file and structures it. Returns an array of available model
-        ages and a list of model data for each age.
-
-        Parameters
-        -------
-        model_file: str
-            Path to the file containing the model data.
-
-        Returns
-        -------
-        list(float, )
-            List with all the ages from the model grid.
-        list(numpy.ndarray, )
-            List with all the isochrone data, so the length is the same as the number of ages.
-        list(str, )
-            List with all the column names from the model grid.
-        """
-
-        # read in all the data, selecting out empty lines or '---' lines
-        data = []
-        with open(model_file_path) as file:
-            for line in file:
-                if ('---' in line) or line == '\n':
-                    continue
-                else:
-                    data += [list(filter(None, line.rstrip().split(' ')))]
-
-        # initialize list of ages
-        ages = []
-        # initialize the header
-        header = []
-        # initialize a new data list, where the data is separated by age
-        isochrones = []
-
-        k = -1
-        for _line in data:
-            if '(Gyr)' in _line:
-                # get time line
-                ages += [float(_line[-1])]
-                isochrones += [[]]
-                k += 1
-
-            elif 'lg(g)' in _line:
-                # get header line
-                header = ['M/Ms', 'Teff(K)'] + _line[1:]
-
-            else:
-                # save the data
-                isochrones[k] += [_line]
-
-        for index, _ in enumerate(isochrones):
-            isochrones[index] = np.array(isochrones[index], dtype=float)
-
-        return ages, isochrones, header
-
-    @staticmethod
-    @typechecked
-    def interpolate_model(age_eval: np.ndarray,
-                          mag_eval: np.ndarray,
-                          filter_index: int,
-                          model_age: List[float],
-                          model_data: List[np.ndarray]) -> np.ndarray:
-        """
-        Interpolates the grid based model data.
-
-        Parameters
-        ----------
-        age_eval : numpy.ndarray
-            Age at which the system is evaluated. Must be of the same shape as `mag_eval`.
-        mag_eval : numpy.ndarray
-            Absolute magnitude for which the system is evaluated. Must be of the same shape as
-            `age_eval`.
-        filter_index: int
-            Column index where the filter is located.
-        model_age: list(float, )
-            List of ages which are given by the model.
-        model_data: list(numpy.ndarray, )
-            List of arrays containing the model data.
-
-        Returns
-        -------
-        griddata : numpy.ndarray
-            Interpolated values for the given evaluation points (age_eval, mag_eval). Has the
-            same shape as age_eval and mag_eval.
-        """
-
-        grid_points = np.array([])
-        grid_values = np.array([])
-
-        # create array of available points
-        for age_index, age_item in enumerate(model_age):
-            iso_mag = model_data[age_index][:, filter_index]
-            iso_age = np.ones_like(iso_mag) * age_item
-            iso_mass = model_data[age_index][:, 0]
-
-            grid_points = np.append(grid_points, np.column_stack((iso_age, iso_mag)))
-            grid_values = np.append(grid_values, iso_mass)
-
-        grid_points = grid_points.reshape(-1, 2)
-        interp = np.column_stack((age_eval, mag_eval))
-
-        return griddata(grid_points, grid_values, interp, method='cubic', rescale=True)
-
-    @typechecked
-    def run(self) -> None:
-        """
-        Run method of the module. Calculates the mass limits from the contrast limits (as
-        calculated with the :class:`~pynpoint.processing.limits.ContrastCurveModule`) and the
-        isochrones of an evolutionary model. The age and the absolute magnitude of the isochrones
-        are linearly interpolated such that the mass limits can be calculated for a given contrast
-        limits  (which is converted in an absolute magnitude with the apparent magnitude and
-        distance of the central star).
->>>>>>> d10bbcae
-
-        Returns
-        -------
-        NoneType
-            None
-        """
-
-<<<<<<< HEAD
+	"""
         images = self.m_image_in_port.get_all()
         psf = self.m_psf_in_port.get_all()
 
@@ -723,8 +530,258 @@
 
         self.m_contrast_out_port.add_history("PACOContrastCurveModule", history)
         self.m_contrast_out_port.copy_attributes(self.m_image_in_port)
-        self.m_contrast_out_port.close_port()
-=======
+        self.m_contrast_out_port.close_port()	
+
+class ContrastCurveModule(PCAContrastCurveModule,PACOContrastCurveModule):
+    @typechecked
+    def __init__(self,
+                 name_in: str,
+                 image_in_tag: str,
+                 psf_in_tag: str,
+                 contrast_out_tag: str,
+                 separation: Tuple[float, float, float] = (0.1, 1., 0.01),
+                 angle: Tuple[float, float, float] = (0., 360., 60.),
+                 threshold: Tuple[str, float] = ('sigma', 5.),
+                 psf_scaling: float = 1.,
+                 aperture: float = 0.05,
+                 pca_number: int = 20,
+                 cent_size: float = None,
+                 edge_size: float = None,
+                 extra_rot: float = 0.,
+                 residuals: str = 'median',
+                 snr_inject: float = 100.,
+                 psf_rad: float = 4,
+                 scaling: float = 1.0,
+                 algorithm: str = "fastpaco",
+                 verbose: bool =  False,
+                 **kwargs: float) -> None:
+        super(ContrastCurveModule, self).__init__(name_in)
+        self.module = None
+        if "paco" in name_in.lower():
+            name_in += "wrapped"
+            self.module = PACOContrastCurveModule(name_in = name_in,
+                                                  image_in_tag = image_in_tag,
+                                                  psf_in_tag = psf_in_tag,
+                                                  contrast_out_tag = contrast_out_tag,
+                                                  separation = separation,
+                                                  angle = angle,
+                                                  threshold = threshold,
+                                                  psf_scaling = psf_scaling,
+                                                  aperture = aperture,
+                                                  extra_rot = extra_rot,
+                                                  residuals = residuals,
+                                                  snr_inject = snr_inject,
+                                                  psf_rad = psf_rad,
+                                                  scaling = scaling,
+                                                  algorithm = algorithm,
+                                                  verbose = verbose)
+        else:
+            name_in += "wrapped"
+            self.module = PCAContrastCurveModule(name_in = name_in,
+                                                 image_in_tag = image_in_tag,
+                                                 psf_in_tag = psf_in_tag,
+                                                 contrast_out_tag = contrast_out_tag,
+                                                 separation = separation,
+                                                 angle = angle,
+                                                 threshold = threshold,
+                                                 psf_scaling = psf_scaling,
+                                                 aperture = aperture,
+                                                 pca_number = pca_number,
+                                                 cent_size = cent_size,
+                                                 edge_size = edge_size,
+                                                 extra_rot = extra_rot,
+                                                 residuals = residuals,
+                                                 snr_inject = snr_inject,
+                                                **kwargs)
+    @typechecked             
+    def run() -> None:
+        self.module.run()
+        
+
+
+class MassLimitsModule(ProcessingModule):
+    """
+    Pipeline module to calculate mass limits from the contrast limits and any isochrones model grid
+    downloaded from https://phoenix.ens-lyon.fr/Grids/.
+    """
+
+    __author__ = 'Benedikt Schmidhuber, Tomas Stolker'
+	
+    @typechecked
+    def __init__(self,
+                 name_in: str,
+                 contrast_in_tag: str,
+                 mass_out_tag: str,
+                 model_file: str,
+                 star_prop: dict,
+                 instr_filter: str = 'L\'') -> None:
+
+        """
+        contrast_in_tag : str
+            Tag of the database entry that contains the contrast curve data, as computed with the
+            :class:`~pynpoint.processing.limits.ContrastCurveModule`.
+        mass_out_tag : str
+            Tag of the database entry with the output data containing the separation, the mass
+            limits, and the upper and lower one sigma deviation as calculated for the azimuthal
+            variance on the contrast limits.
+        model_file: str
+            Path to the file containing the model data. Must be in the same format as the
+            grids found on https://phoenix.ens-lyon.fr/Grids/. Any of the isochrones files from
+            this website can be used.
+        star_prop : dict
+            Dictionary containing host star properties. Must have the following keys:
+
+                - ``magnitude`` - Apparent magnitude, in the same band as the `instr_filter`.
+                - ``distance`` - Distance in parsec.
+                - ``age`` - Age of the system in the Myr.
+
+        instr_filter: str
+            Instrument filter in the same format as listed in the `model_file`.
+
+        Returns
+        -------
+        NoneType
+            None
+        """
+
+        super(MassLimitsModule, self).__init__(name_in)
+
+        self.m_star_age = star_prop['age']/1000.  # [Myr]
+        self.m_star_abs = star_prop['magnitude'] - 5.*math.log10(star_prop['distance']/10.)
+
+        self.m_instr_filter = instr_filter
+        self.m_model_file = model_file
+
+        if not os.path.exists(self.m_model_file):
+            raise ValueError('The path does not appear to be an existing file. Please check the'
+                             'path. If you are unsure about the path, pass the absolute path to the'
+                             'model file.')
+
+        self.m_contrast_in_port = self.add_input_port(contrast_in_tag)
+        self.m_mass_out_port = self.add_output_port(mass_out_tag)
+
+    @staticmethod
+    @typechecked
+    def read_model(model_file_path: str) -> Tuple[List[float], List[np.ndarray], List[str]]:
+        """
+        Reads the data from the model file and structures it. Returns an array of available model
+        ages and a list of model data for each age.
+
+        Parameters
+        -------
+        model_file: str
+            Path to the file containing the model data.
+
+        Returns
+        -------
+        list(float, )
+            List with all the ages from the model grid.
+        list(numpy.ndarray, )
+            List with all the isochrone data, so the length is the same as the number of ages.
+        list(str, )
+            List with all the column names from the model grid.
+        """
+
+        # read in all the data, selecting out empty lines or '---' lines
+        data = []
+        with open(model_file_path) as file:
+            for line in file:
+                if ('---' in line) or line == '\n':
+                    continue
+                else:
+                    data += [list(filter(None, line.rstrip().split(' ')))]
+
+        # initialize list of ages
+        ages = []
+        # initialize the header
+        header = []
+        # initialize a new data list, where the data is separated by age
+        isochrones = []
+
+        k = -1
+        for _line in data:
+            if '(Gyr)' in _line:
+                # get time line
+                ages += [float(_line[-1])]
+                isochrones += [[]]
+                k += 1
+
+            elif 'lg(g)' in _line:
+                # get header line
+                header = ['M/Ms', 'Teff(K)'] + _line[1:]
+
+            else:
+                # save the data
+                isochrones[k] += [_line]
+
+        for index, _ in enumerate(isochrones):
+            isochrones[index] = np.array(isochrones[index], dtype=float)
+
+        return ages, isochrones, header
+
+    @staticmethod
+    @typechecked
+    def interpolate_model(age_eval: np.ndarray,
+                          mag_eval: np.ndarray,
+                          filter_index: int,
+                          model_age: List[float],
+                          model_data: List[np.ndarray]) -> np.ndarray:
+        """
+        Interpolates the grid based model data.
+
+        Parameters
+        ----------
+        age_eval : numpy.ndarray
+            Age at which the system is evaluated. Must be of the same shape as `mag_eval`.
+        mag_eval : numpy.ndarray
+            Absolute magnitude for which the system is evaluated. Must be of the same shape as
+            `age_eval`.
+        filter_index: int
+            Column index where the filter is located.
+        model_age: list(float, )
+            List of ages which are given by the model.
+        model_data: list(numpy.ndarray, )
+            List of arrays containing the model data.
+
+        Returns
+        -------
+        griddata : numpy.ndarray
+            Interpolated values for the given evaluation points (age_eval, mag_eval). Has the
+            same shape as age_eval and mag_eval.
+        """
+
+        grid_points = np.array([])
+        grid_values = np.array([])
+
+        # create array of available points
+        for age_index, age_item in enumerate(model_age):
+            iso_mag = model_data[age_index][:, filter_index]
+            iso_age = np.ones_like(iso_mag) * age_item
+            iso_mass = model_data[age_index][:, 0]
+
+            grid_points = np.append(grid_points, np.column_stack((iso_age, iso_mag)))
+            grid_values = np.append(grid_values, iso_mass)
+
+        grid_points = grid_points.reshape(-1, 2)
+        interp = np.column_stack((age_eval, mag_eval))
+
+        return griddata(grid_points, grid_values, interp, method='cubic', rescale=True)
+
+    @typechecked
+    def run(self) -> None:
+        """
+        Run method of the module. Calculates the mass limits from the contrast limits (as
+        calculated with the :class:`~pynpoint.processing.limits.ContrastCurveModule`) and the
+        isochrones of an evolutionary model. The age and the absolute magnitude of the isochrones
+        are linearly interpolated such that the mass limits can be calculated for a given contrast
+        limits  (which is converted in an absolute magnitude with the apparent magnitude and
+        distance of the central star).
+
+        Returns
+        -------
+        NoneType
+            None
+        """
         model_age, model_data, model_header = self.read_model(self.m_model_file)
 
         assert self.m_instr_filter in model_header, 'The selected filter was not found in the ' \
@@ -773,4 +830,3 @@
         self.m_mass_out_port.add_history('MassLimitsModule', history)
         self.m_mass_out_port.copy_attributes(self.m_contrast_in_port)
         self.m_mass_out_port.close_port()
->>>>>>> d10bbcae
