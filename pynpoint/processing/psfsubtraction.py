"""
Pipeline modules for PSF subtraction.
"""

import sys
import time
import math
import warnings

from copy import deepcopy
from typing import Union, List, Tuple

import numpy as np

from scipy.ndimage import rotate
from sklearn.decomposition import PCA
from typeguard import typechecked

from pynpoint.core.processing import ProcessingModule
from pynpoint.util.module import progress
from pynpoint.util.multipca import PcaMultiprocessingCapsule
from pynpoint.util.psf import pca_psf_subtraction
from pynpoint.util.residuals import combine_residuals


class PcaPsfSubtractionModule(ProcessingModule):
    """
    Pipeline module for PSF subtraction with principal component analysis (PCA). The residuals are
    calculated in parallel for the selected numbers of principal components. This may require
    a large amount of memory in case the stack of input images is very large. The number of
    processes can be set with the CPU keyword in the configuration file.
    """

    __author__ = 'Markus Bonse, Tomas Stolker, Anna Boehle'

    @typechecked
    def __init__(self,
                 name_in: str,
                 images_in_tag: str,
                 reference_in_tag: str,
                 res_mean_tag: str = None,
                 res_median_tag: str = None,
                 res_weighted_tag: str = None,
                 res_rot_mean_clip_tag: str = None,
                 res_arr_out_tag: str = None,
                 basis_out_tag: str = None,
                 pca_numbers: Union[range, List[int], np.ndarray] = range(1, 21),
                 extra_rot: float = 0.,
                 subtract_mean: bool = True) -> None:
        """
        Parameters
        ----------
        name_in : str
            Unique name of the module instance.
        images_in_tag : str
            Tag of the database entry with the science images that are read as input
        reference_in_tag : str
            Tag of the database entry with the reference images that are read as input.
        res_mean_tag : str, None
            Tag of the database entry with the mean collapsed residuals. Not calculated if set to
            None.
        res_median_tag : str, None
            Tag of the database entry with the median collapsed residuals. Not calculated if set
            to None.
        res_weighted_tag : str, None
            Tag of the database entry with the noise-weighted residuals (see Bottom et al. 2017).
            Not calculated if set to None.
        res_rot_mean_clip_tag : str, None
            Tag of the database entry of the clipped mean residuals. Not calculated if set to
            None.
        res_arr_out_tag : str, None
            Tag of the database entry with the image residuals from the PSF subtraction. If a list
            of PCs is provided in *pca_numbers* then multiple tags will be created in the central
            database. Not calculated if set to None. Not supported with multiprocessing.
        basis_out_tag : str, None
            Tag of the database entry with the basis set. Not stored if set to None.
        pca_numbers : range, list(int, ), numpy.ndarray
            Number of principal components used for the PSF model. Can be a single value or a tuple
            with integers.
        extra_rot : float
            Additional rotation angle of the images (deg).
        subtract_mean : bool
            The mean of the science and reference images is subtracted from the corresponding
            stack, before the PCA basis is constructed and fitted.

        Returns
        -------
        NoneType
            None
        """

        super(PcaPsfSubtractionModule, self).__init__(name_in)

        self.m_components = np.sort(np.atleast_1d(pca_numbers))
        self.m_extra_rot = extra_rot
        self.m_subtract_mean = subtract_mean

        self.m_pca = PCA(n_components=np.amax(self.m_components), svd_solver='arpack')

        self.m_reference_in_port = self.add_input_port(reference_in_tag)
        self.m_star_in_port = self.add_input_port(images_in_tag)

        if res_mean_tag is None:
            self.m_res_mean_out_port = None
        else:
            self.m_res_mean_out_port = self.add_output_port(res_mean_tag)

        if res_median_tag is None:
            self.m_res_median_out_port = None
        else:
            self.m_res_median_out_port = self.add_output_port(res_median_tag)

        if res_weighted_tag is None:
            self.m_res_weighted_out_port = None
        else:
            self.m_res_weighted_out_port = self.add_output_port(res_weighted_tag)

        if res_rot_mean_clip_tag is None:
            self.m_res_rot_mean_clip_out_port = None
        else:
            self.m_res_rot_mean_clip_out_port = self.add_output_port(res_rot_mean_clip_tag)

        if res_arr_out_tag is None:
            self.m_res_arr_out_ports = None
        else:
            self.m_res_arr_out_ports = {}
            for pca_number in self.m_components:
                self.m_res_arr_out_ports[pca_number] = self.add_output_port(res_arr_out_tag +
                                                                            str(pca_number))

        if basis_out_tag is None:
            self.m_basis_out_port = None
        else:
            self.m_basis_out_port = self.add_output_port(basis_out_tag)

    def _run_multi_processing(self, star_reshape, im_shape, indices):
        """
        Internal function to create the residuals, derotate the images, and write the output
        using multiprocessing.
        """

        cpu = self._m_config_port.get_attribute('CPU')
        angles = -1.*self.m_star_in_port.get_attribute('PARANG') + self.m_extra_rot

        tmp_output = np.zeros((len(self.m_components), im_shape[1], im_shape[2]))

        if self.m_res_mean_out_port is not None:
            self.m_res_mean_out_port.set_all(tmp_output, keep_attributes=False)

        if self.m_res_median_out_port is not None:
            self.m_res_median_out_port.set_all(tmp_output, keep_attributes=False)

        if self.m_res_weighted_out_port is not None:
            self.m_res_weighted_out_port.set_all(tmp_output, keep_attributes=False)

        if self.m_res_rot_mean_clip_out_port is not None:
            self.m_res_rot_mean_clip_out_port.set_all(tmp_output, keep_attributes=False)

        self.m_star_in_port.close_port()
        self.m_reference_in_port.close_port()

        if self.m_res_mean_out_port is not None:
            self.m_res_mean_out_port.close_port()

        if self.m_res_median_out_port is not None:
            self.m_res_median_out_port.close_port()

        if self.m_res_weighted_out_port is not None:
            self.m_res_weighted_out_port.close_port()

        if self.m_res_rot_mean_clip_out_port is not None:
            self.m_res_rot_mean_clip_out_port.close_port()

        if self.m_res_arr_out_ports is not None:
            for pca_number in self.m_components:
                self.m_res_arr_out_ports[pca_number].close_port()

        if self.m_basis_out_port is not None:
            self.m_basis_out_port.close_port()

        capsule = PcaMultiprocessingCapsule(self.m_res_mean_out_port,
                                            self.m_res_median_out_port,
                                            self.m_res_weighted_out_port,
                                            self.m_res_rot_mean_clip_out_port,
                                            cpu,
                                            deepcopy(self.m_components),
                                            deepcopy(self.m_pca),
                                            deepcopy(star_reshape),
                                            deepcopy(angles),
                                            im_shape,
                                            indices)

        capsule.run()

    def _run_single_processing(self, star_reshape, im_shape, indices):
        """
        Internal function to create the residuals, derotate the images, and write the output
        using a single process.
        """

        start_time = time.time()

        for i, pca_number in enumerate(self.m_components):
            progress(i, len(self.m_components), 'Creating residuals...', start_time)

            parang = -1.*self.m_star_in_port.get_attribute('PARANG') + self.m_extra_rot

            res_rot, res_var = pca_psf_subtraction(images=star_reshape,
                                                   angles=parang,
                                                   pca_number=pca_number,
                                                   pca_sklearn=self.m_pca,
                                                   im_shape=im_shape,
                                                   indices=indices)

            hist = f'max PC number = {np.amax(self.m_components)}'

            # 1.) derotated residuals
            if self.m_res_arr_out_ports is not None:
                self.m_res_arr_out_ports[pca_number].set_all(res_rot)
                self.m_res_arr_out_ports[pca_number].copy_attributes(self.m_star_in_port)
                self.m_res_arr_out_ports[pca_number].add_history('PcaPsfSubtractionModule', hist)

            # 2.) mean residuals
            if self.m_res_mean_out_port is not None:
                stack = combine_residuals(method='mean', res_rot=res_rot)
                self.m_res_mean_out_port.append(stack, data_dim=3)

            # 3.) median residuals
            if self.m_res_median_out_port is not None:
                stack = combine_residuals(method='median', res_rot=res_rot)
                self.m_res_median_out_port.append(stack, data_dim=3)

            # 4.) noise-weighted residuals
            if self.m_res_weighted_out_port is not None:
                stack = combine_residuals(method='weighted',
                                          res_rot=res_rot,
                                          res_var=res_var,
                                          angles=parang)

                self.m_res_weighted_out_port.append(stack, data_dim=3)

            # 5.) clipped mean residuals
            if self.m_res_rot_mean_clip_out_port is not None:
                stack = combine_residuals(method='clipped', res_rot=res_rot)
                self.m_res_rot_mean_clip_out_port.append(stack, data_dim=3)

        sys.stdout.write('Creating residuals... [DONE]\n')
        sys.stdout.flush()

    def _clear_output_ports(self):
        if self.m_res_mean_out_port is not None:
            self.m_res_mean_out_port.del_all_data()
            self.m_res_mean_out_port.del_all_attributes()

        if self.m_res_median_out_port is not None:
            self.m_res_median_out_port.del_all_data()
            self.m_res_median_out_port.del_all_attributes()

        if self.m_res_weighted_out_port is not None:
            self.m_res_weighted_out_port.del_all_data()
            self.m_res_weighted_out_port.del_all_attributes()

        if self.m_res_rot_mean_clip_out_port is not None:
            self.m_res_rot_mean_clip_out_port.del_all_data()
            self.m_res_rot_mean_clip_out_port.del_all_attributes()

        if self.m_res_arr_out_ports is not None:
            for pca_number in self.m_components:
                self.m_res_arr_out_ports[pca_number].del_all_data()
                self.m_res_arr_out_ports[pca_number].del_all_attributes()

    @typechecked
    def run(self) -> None:
        """
        Run method of the module. Subtracts the mean of the image stack from all images, reshapes
        the stack of images into a 2D array, uses singular value decomposition to construct the
        orthogonal basis set, calculates the PCA coefficients for each image, subtracts the PSF
        model, and writes the residuals as output.

        Returns
        -------
        NoneType
            None
        """

        cpu = self._m_config_port.get_attribute('CPU')

        if cpu > 1 and self.m_res_arr_out_ports is not None:
            warnings.warn(f'Multiprocessing not possible if \'res_arr_out_tag\' is not set '
                          f'to None.')

        self._clear_output_ports()

        # get all data
        star_data = self.m_star_in_port.get_all()
        im_shape = star_data.shape

        # select the first image and get the unmasked image indices
        im_star = star_data[0, ].reshape(-1)
        indices = np.where(im_star != 0.)[0]

        # if % of unmasked pixels is large (>75%), then do not take a subarray
        if 1.*len(indices)/(im_shape[1] * im_shape[2]) > 0.75:
            indices = None

<<<<<<< HEAD
        def _reshape_and_select_data(arr, indices):
            # reshape array
            arr_shape = arr.shape
            arr_reshape = arr.reshape(arr_shape[0], arr_shape[1] * arr_shape[2])

            if indices is not None:
                arr_reshape = arr_reshape[:, indices]

            return arr_reshape

        # reshape the star data
        star_reshape = _reshape_and_select_data(star_data, indices)
=======
        # select the unmasked pixels if >20% of pixels are masked (<80% of pixels unmasked)
        if len(indices)/len(im_star) < 0.1:
            remove_masked = True
            star_reshape = star_reshape[:, indices]

        else:
            remove_masked = False
>>>>>>> f4e218c1

        # create the PCA basis
        sys.stdout.write('Constructing PSF model...')
        sys.stdout.flush()

        if self.m_reference_in_port.tag == self.m_star_in_port.tag:

            mean_star = np.mean(star_reshape, axis=0)
            mean_ref = mean_star

            self.m_pca.fit(star_reshape - mean_star)

        else:
            ref_data = self.m_reference_in_port.get_all()
            ref_shape = ref_data.shape

            if ref_shape[-2:] != im_shape[-2:]:
                raise ValueError('The image size of the science data and the reference data '
                                 'should be identical.')

            # reshape reference data and select the unmasked pixels
            ref_reshape = _reshape_and_select_data(ref_data, indices)

            # subtract mean from reference data
            mean_ref = np.mean(ref_reshape, axis=0)
            ref_reshape -= mean_ref

            self.m_pca.fit(ref_reshape)

        # subtract mean from science data, if required
        if self.m_subtract_mean:
            mean_star = np.mean(star_reshape, axis=0)
            star_reshape -= mean_star

        # add mean of reference array as 1st PC and orthogonalize it with respect to the PCA basis
        if not self.m_subtract_mean:
            mean_ref_reshape = mean_ref.reshape((1, mean_ref.shape[0]))

            q_ortho, _ = np.linalg.qr(np.vstack((mean_ref_reshape,
                                                 self.m_pca.components_[:-1, ])).T)

            self.m_pca.components_ = q_ortho.T

        sys.stdout.write(' [DONE]\n')
        sys.stdout.flush()

        if self.m_basis_out_port is not None:
            pc_size = self.m_pca.components_.shape[0]

            if indices is not None:
                basis = np.zeros((pc_size, im_shape[1] * im_shape[2]))
                basis[:, indices] = self.m_pca.components_

            else:
                basis = self.m_pca.components_

            basis = basis.reshape((pc_size, im_shape[1], im_shape[2]))

            self.m_basis_out_port.set_all(basis)

        if cpu == 1 or self.m_res_arr_out_ports is not None:
            self._run_single_processing(star_reshape, im_shape, indices)

        else:
            sys.stdout.write('Creating residuals')
            sys.stdout.flush()

            self._run_multi_processing(star_reshape, im_shape, indices)

            sys.stdout.write(' [DONE]\n')
            sys.stdout.flush()

        history = f'max PC number = {np.amax(self.m_components)}'

        # save history for all other ports
        if self.m_res_mean_out_port is not None:
            self.m_res_mean_out_port.copy_attributes(self.m_star_in_port)
            self.m_res_mean_out_port.add_history('PcaPsfSubtractionModule', history)

        if self.m_res_median_out_port is not None:
            self.m_res_median_out_port.copy_attributes(self.m_star_in_port)
            self.m_res_median_out_port.add_history('PcaPsfSubtractionModule', history)

        if self.m_res_weighted_out_port is not None:
            self.m_res_weighted_out_port.copy_attributes(self.m_star_in_port)
            self.m_res_weighted_out_port.add_history('PcaPsfSubtractionModule', history)

        if self.m_res_rot_mean_clip_out_port is not None:
            self.m_res_rot_mean_clip_out_port.copy_attributes(self.m_star_in_port)
            self.m_res_rot_mean_clip_out_port.add_history('PcaPsfSubtractionModule', history)

        self.m_star_in_port.close_port()


class ClassicalADIModule(ProcessingModule):
    """
    Pipeline module for PSF subtraction with classical ADI by subtracting a median-combined
    reference image. A rotation threshold can be set for a fixed separation to prevent
    self-subtraction.
    """

    __author__ = 'Tomas Stolker'

    @typechecked
    def __init__(self,
                 name_in: str,
                 image_in_tag: str,
                 res_out_tag: str,
                 stack_out_tag: str,
                 threshold: Union[Tuple[float, float, float], None],
                 nreference: int = None,
                 residuals: str = 'median',
                 extra_rot: float = 0.) -> None:
        """
        Parameters
        ----------
        name_in : str
            Unique name of the module instance.
        image_in_tag : str
            Tag of the database entry with the science images that are read as input.
        res_out_tag : str
            Tag of the database entry with the residuals of the PSF subtraction that are written
            as output.
        stack_out_tag : str
            Tag of the database entry with the stacked residuals that are written as output.
        threshold : tuple(float, float, float), None
            Tuple with the separation for which the angle threshold is optimized (arcsec), FWHM of
            the PSF (arcsec), and the threshold (FWHM) for the selection of the reference images.
            No threshold is used if set to None.
        nreference : int, None
            Number of reference images, closest in line to the science image. All images are used if
            *threshold* is None or *nreference* is None.
        residuals : str
            Method used for combining the residuals ('mean', 'median', 'weighted', or 'clipped').
        extra_rot : float
            Additional rotation angle of the images (deg).

        Returns
        -------
        NoneType
            None
        """

        super(ClassicalADIModule, self).__init__(name_in)

        self.m_image_in_port = self.add_input_port(image_in_tag)
        self.m_res_inout_port = self.add_input_port(res_out_tag)

        self.m_res_out_port = self.add_output_port(res_out_tag)
        self.m_stack_out_port = self.add_output_port(stack_out_tag)

        self.m_threshold = threshold
        self.m_nreference = nreference
        self.m_extra_rot = extra_rot
        self.m_residuals = residuals

        self.m_count = 0

    @typechecked
    def run(self) -> None:
        """
        Run method of the module. Selects for each image the reference images closest in line while
        taking into account a rotation threshold for a fixed separation, median-combines the
        references images, and subtracts the reference image from each image separately.
        Alternatively, a single, median-combined reference image can be created and subtracted from
        all images. All images are used if the rotation condition can not be met. Both the
        individual residuals (before derotation) and the stacked residuals are stored.

        Returns
        -------
        NoneType
            None
        """

        def _subtract_psf(image, parang_thres, nref, reference):

            if parang_thres:
                ang_diff = np.abs(parang[self.m_count]-parang)
                index_thres = np.where(ang_diff > parang_thres)[0]

                if index_thres.size == 0:
                    reference = self.m_image_in_port.get_all()
                    warnings.warn('No images meet the rotation threshold. Creating a reference '
                                  'PSF from the median of all images instead.')

                else:
                    if nref:
                        index_diff = np.abs(self.m_count - index_thres)
                        index_near = np.argsort(index_diff)[:nref]
                        index_sort = np.sort(index_thres[index_near])
                        reference = self.m_image_in_port[index_sort, :, :]

                    else:
                        reference = self.m_image_in_port[index_thres, :, :]

                reference = np.median(reference, axis=0)

            self.m_count += 1

            return image-reference

        parang = -1.*self.m_image_in_port.get_attribute('PARANG') + self.m_extra_rot

        if self.m_threshold:
            parang_thres = 2.*math.atan2(self.m_threshold[2]*self.m_threshold[1],
                                         2.*self.m_threshold[0])
            parang_thres = math.degrees(parang_thres)
            reference = None

        else:
            parang_thres = None
            reference = self.m_image_in_port.get_all()
            reference = np.median(reference, axis=0)

        self.apply_function_to_images(_subtract_psf,
                                      self.m_image_in_port,
                                      self.m_res_out_port,
                                      'Running ClassicalADIModule',
                                      func_args=(parang_thres, self.m_nreference, reference))

        im_res = self.m_res_inout_port.get_all()

        im_res_var = np.var(im_res, axis=0)

        for i, item in enumerate(parang):
            im_res[i, ] = rotate(im_res[i, ], item, reshape=False)

        stack = combine_residuals(self.m_residuals,
                                  im_res,
                                  res_var=im_res_var,
                                  angles=parang)

        self.m_stack_out_port.set_all(stack)

        if self.m_threshold:
            history = f'threshold [deg] = {parang_thres:.2f}'
        else:
            history = 'threshold [deg] = None'

        self.m_res_out_port.copy_attributes(self.m_image_in_port)
        self.m_res_out_port.add_history('ClassicalADIModule', history)

        self.m_stack_out_port.copy_attributes(self.m_image_in_port)
        self.m_stack_out_port.add_history('ClassicalADIModule', history)

        self.m_res_out_port.close_port()<|MERGE_RESOLUTION|>--- conflicted
+++ resolved
@@ -303,7 +303,6 @@
         if 1.*len(indices)/(im_shape[1] * im_shape[2]) > 0.75:
             indices = None
 
-<<<<<<< HEAD
         def _reshape_and_select_data(arr, indices):
             # reshape array
             arr_shape = arr.shape
@@ -316,15 +315,6 @@
 
         # reshape the star data
         star_reshape = _reshape_and_select_data(star_data, indices)
-=======
-        # select the unmasked pixels if >20% of pixels are masked (<80% of pixels unmasked)
-        if len(indices)/len(im_star) < 0.1:
-            remove_masked = True
-            star_reshape = star_reshape[:, indices]
-
-        else:
-            remove_masked = False
->>>>>>> f4e218c1
 
         # create the PCA basis
         sys.stdout.write('Constructing PSF model...')
