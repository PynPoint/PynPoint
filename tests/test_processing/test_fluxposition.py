--- conflicted
+++ resolved
@@ -309,12 +309,6 @@
         self.pipeline.add_module(module)
         self.pipeline.run_module('mcmc')
 
-<<<<<<< HEAD
-        # data = self.pipeline.get_data('mcmc')
-        # assert data.shape == (5, 6, 3)
-
-=======
->>>>>>> 5cf9532f
     def test_systematic_error(self) -> None:
 
         module = SystematicErrorModule(name_in='error',
