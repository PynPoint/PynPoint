--- conflicted
+++ resolved
@@ -27,14 +27,11 @@
 # Mac
 .DS_Store
 .vscode
-<<<<<<< HEAD
+.vscode/settings.json
 
 # pip install -e
 pynpoint.egg-info
 pynpoint.egg-info/*
-=======
-.vscode/settings.json
 
 # Vim
-.tags
->>>>>>> 0ff028c9
+.tags